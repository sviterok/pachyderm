--- conflicted
+++ resolved
@@ -2970,18 +2970,9 @@
 		"",
 		false,
 	))
-<<<<<<< HEAD
-	started := time.Now()
-	for {
-		time.Sleep(time.Second)
-		if time.Since(started) > time.Second*60 {
-			t.Fatalf("failed to find status in time")
-		}
-=======
 	b := backoff.NewExponentialBackOff()
 	b.MaxElapsedTime = 60 * time.Second
 	err = backoff.Retry(func() error {
->>>>>>> e0dcff14
 		jobs, err := c.ListJob(pipeline, nil)
 		require.NoError(t, err)
 		if len(jobs) == 0 {
