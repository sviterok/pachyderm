--- conflicted
+++ resolved
@@ -5011,18 +5011,13 @@
 	}, backoff.RetryEvery(500*time.Millisecond).For(20*time.Second)))
 }
 
-<<<<<<< HEAD
 func TestHTTPGetFile(t *testing.T) {
-=======
-func TestService(t *testing.T) {
->>>>>>> 929bdcec
 	if testing.Short() {
 		t.Skip("Skipping integration tests in short mode")
 	}
 	t.Parallel()
 	c := getPachClient(t)
 
-<<<<<<< HEAD
 	dataRepo := uniqueString("TestHTTPGetFile_data")
 	require.NoError(t, c.CreateRepo(dataRepo))
 
@@ -5067,7 +5062,15 @@
 	defer resp.Body.Close()
 	contentDisposition = resp.Header.Get("Content-Type")
 	require.Equal(t, "image/gif", contentDisposition)
-=======
+}
+
+func TestService(t *testing.T) {
+	if testing.Short() {
+		t.Skip("Skipping integration tests in short mode")
+	}
+	t.Parallel()
+	c := getPachClient(t)
+
 	dataRepo := uniqueString("TestService_data")
 	require.NoError(t, c.CreateRepo(dataRepo))
 
@@ -5135,7 +5138,6 @@
 		}
 		return nil
 	}, backoff.NewTestingBackOff()))
->>>>>>> 929bdcec
 }
 
 func getAllObjects(t testing.TB, c *client.APIClient) []*pfs.Object {
