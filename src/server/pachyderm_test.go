package server

import (
	"bytes"
	"context"
	"encoding/base64"
	"encoding/hex"
	"fmt"
	"io"
	"math/rand"
	"os"
	"path"
	"strconv"
	"strings"
	"sync"
	"testing"
	"time"

	"github.com/pachyderm/pachyderm/src/client"
	"github.com/pachyderm/pachyderm/src/client/pfs"
	"github.com/pachyderm/pachyderm/src/client/pkg/require"
	"github.com/pachyderm/pachyderm/src/client/pkg/uuid"
	"github.com/pachyderm/pachyderm/src/client/pps"
	pfspretty "github.com/pachyderm/pachyderm/src/server/pfs/pretty"
	"github.com/pachyderm/pachyderm/src/server/pkg/backoff"
	ppsserver "github.com/pachyderm/pachyderm/src/server/pps"
	ppspretty "github.com/pachyderm/pachyderm/src/server/pps/pretty"

	"github.com/gogo/protobuf/types"
	"k8s.io/kubernetes/pkg/api"
	"k8s.io/kubernetes/pkg/apis/extensions"
	kube_client "k8s.io/kubernetes/pkg/client/restclient"
	kube "k8s.io/kubernetes/pkg/client/unversioned"
	"k8s.io/kubernetes/pkg/labels"
)

const (
	// If this environment variable is set, then the tests are being run
	// in a real cluster in the cloud.
	InCloudEnv = "PACH_TEST_CLOUD"
)

func TestPipelineWithParallelism(t *testing.T) {
	if testing.Short() {
		t.Skip("Skipping integration tests in short mode")
	}
	t.Parallel()
	c := getPachClient(t)

	dataRepo := uniqueString("TestPipelineInputDataModification_data")
	require.NoError(t, c.CreateRepo(dataRepo))

	numFiles := 1000
	commit1, err := c.StartCommit(dataRepo, "master")
	require.NoError(t, err)
	for i := 0; i < numFiles; i++ {
		_, err = c.PutFile(dataRepo, commit1.ID, fmt.Sprintf("file-%d", i), strings.NewReader(fmt.Sprintf("%d", i)))
	}
	require.NoError(t, c.FinishCommit(dataRepo, commit1.ID))

	pipeline := uniqueString("pipeline")
	require.NoError(t, c.CreatePipeline(
		pipeline,
		"",
		[]string{"bash"},
		[]string{
			fmt.Sprintf("cp /pfs/%s/* /pfs/out/", dataRepo),
		},
		&pps.ParallelismSpec{
			Constant: 4,
		},
		client.NewAtomInput(dataRepo, "/*"),
		"",
		false,
	))

	commitIter, err := c.FlushCommit([]*pfs.Commit{commit1}, nil)
	require.NoError(t, err)
	commitInfos := collectCommitInfos(t, commitIter)
	require.Equal(t, 1, len(commitInfos))

	for i := 0; i < numFiles; i++ {
		var buf bytes.Buffer
		require.NoError(t, c.GetFile(commitInfos[0].Commit.Repo.Name, commitInfos[0].Commit.ID, fmt.Sprintf("file-%d", i), 0, 0, &buf))
		require.Equal(t, fmt.Sprintf("%d", i), buf.String())
	}
}

func TestDatumDedup(t *testing.T) {
	if testing.Short() {
		t.Skip("Skipping integration tests in short mode")
	}
	t.Parallel()
	c := getPachClient(t)

	dataRepo := uniqueString("TestDatumDedup_data")
	require.NoError(t, c.CreateRepo(dataRepo))

	commit1, err := c.StartCommit(dataRepo, "master")
	require.NoError(t, err)
	_, err = c.PutFile(dataRepo, commit1.ID, "file", strings.NewReader("foo"))
	require.NoError(t, c.FinishCommit(dataRepo, commit1.ID))

	pipeline := uniqueString("pipeline")
	// This pipeline sleeps for 10 secs per datum
	require.NoError(t, c.CreatePipeline(
		pipeline,
		"",
		[]string{"bash"},
		[]string{
			"sleep 10",
		},
		nil,
		client.NewAtomInput(dataRepo, "/*"),
		"",
		false,
	))

	commitIter, err := c.FlushCommit([]*pfs.Commit{commit1}, nil)
	require.NoError(t, err)
	commitInfos := collectCommitInfos(t, commitIter)
	require.Equal(t, 1, len(commitInfos))

	commit2, err := c.StartCommit(dataRepo, "master")
	require.NoError(t, err)
	require.NoError(t, c.FinishCommit(dataRepo, commit2.ID))

	// Since we did not change the datum, the datum should not be processed
	// again, which means that the job should complete instantly.
	ctx, cancel := context.WithTimeout(context.Background(), time.Second*5)
	defer cancel()
	stream, err := c.PfsAPIClient.FlushCommit(
		ctx,
		&pfs.FlushCommitRequest{
			Commits: []*pfs.Commit{commit2},
		})
	require.NoError(t, err)
	_, err = stream.Recv()
	require.NoError(t, err)
}

func TestPipelineInputDataModification(t *testing.T) {
	if testing.Short() {
		t.Skip("Skipping integration tests in short mode")
	}
	t.Parallel()
	c := getPachClient(t)

	dataRepo := uniqueString("TestPipelineInputDataModification_data")
	require.NoError(t, c.CreateRepo(dataRepo))

	commit1, err := c.StartCommit(dataRepo, "master")
	require.NoError(t, err)
	_, err = c.PutFile(dataRepo, commit1.ID, "file", strings.NewReader("foo"))
	require.NoError(t, c.FinishCommit(dataRepo, commit1.ID))

	pipeline := uniqueString("pipeline")
	require.NoError(t, c.CreatePipeline(
		pipeline,
		"",
		[]string{"bash"},
		[]string{
			fmt.Sprintf("cp /pfs/%s/* /pfs/out/", dataRepo),
		},
		nil,
		client.NewAtomInput(dataRepo, "/*"),
		"",
		false,
	))

	commitIter, err := c.FlushCommit([]*pfs.Commit{commit1}, nil)
	require.NoError(t, err)
	commitInfos := collectCommitInfos(t, commitIter)
	require.Equal(t, 1, len(commitInfos))

	var buf bytes.Buffer
	require.NoError(t, c.GetFile(commitInfos[0].Commit.Repo.Name, commitInfos[0].Commit.ID, "file", 0, 0, &buf))
	require.Equal(t, "foo", buf.String())

	commit2, err := c.StartCommit(dataRepo, "master")
	require.NoError(t, err)
	require.NoError(t, c.DeleteFile(dataRepo, commit2.ID, "file"))
	_, err = c.PutFile(dataRepo, commit2.ID, "file", strings.NewReader("bar"))
	require.NoError(t, err)
	require.NoError(t, c.FinishCommit(dataRepo, commit2.ID))

	commitIter, err = c.FlushCommit([]*pfs.Commit{commit2}, nil)
	require.NoError(t, err)
	commitInfos = collectCommitInfos(t, commitIter)
	require.Equal(t, 1, len(commitInfos))

	buf.Reset()
	require.NoError(t, c.GetFile(commitInfos[0].Commit.Repo.Name, commitInfos[0].Commit.ID, "file", 0, 0, &buf))
	require.Equal(t, "bar", buf.String())

	commit3, err := c.StartCommit(dataRepo, "master")
	require.NoError(t, err)
	require.NoError(t, c.DeleteFile(dataRepo, commit3.ID, "file"))
	_, err = c.PutFile(dataRepo, commit3.ID, "file2", strings.NewReader("foo"))
	require.NoError(t, err)
	require.NoError(t, c.FinishCommit(dataRepo, commit3.ID))

	commitIter, err = c.FlushCommit([]*pfs.Commit{commit3}, nil)
	require.NoError(t, err)
	commitInfos = collectCommitInfos(t, commitIter)
	require.Equal(t, 1, len(commitInfos))

	require.YesError(t, c.GetFile(commitInfos[0].Commit.Repo.Name, commitInfos[0].Commit.ID, "file", 0, 0, &buf))
	buf.Reset()
	require.NoError(t, c.GetFile(commitInfos[0].Commit.Repo.Name, commitInfos[0].Commit.ID, "file2", 0, 0, &buf))
	require.Equal(t, "foo", buf.String())

	commitInfos, err = c.ListCommit(pipeline, "", "", 0)
	require.NoError(t, err)
	require.Equal(t, 3, len(commitInfos))
}

func TestMultipleInputsFromTheSameBranch(t *testing.T) {
	if testing.Short() {
		t.Skip("Skipping integration tests in short mode")
	}
	t.Parallel()
	c := getPachClient(t)

	dataRepo := uniqueString("TestMultipleInputsFromTheSameBranch_data")
	require.NoError(t, c.CreateRepo(dataRepo))

	commit1, err := c.StartCommit(dataRepo, "master")
	require.NoError(t, err)
	_, err = c.PutFile(dataRepo, commit1.ID, "dirA/file", strings.NewReader("foo\n"))
	require.NoError(t, err)
	_, err = c.PutFile(dataRepo, commit1.ID, "dirB/file", strings.NewReader("foo\n"))
	require.NoError(t, err)
	require.NoError(t, c.FinishCommit(dataRepo, commit1.ID))

	pipeline := uniqueString("pipeline")
	require.NoError(t, c.CreatePipeline(
		pipeline,
		"",
		[]string{"bash"},
		[]string{
			"cat /pfs/out/file",
			fmt.Sprintf("cat /pfs/dirA/dirA/file >> /pfs/out/file"),
			fmt.Sprintf("cat /pfs/dirB/dirB/file >> /pfs/out/file"),
		},
		nil,
		client.NewCrossInput(
			client.NewAtomInputOpts("dirA", dataRepo, "", "/dirA/*", false, ""),
			client.NewAtomInputOpts("dirB", dataRepo, "", "/dirB/*", false, ""),
		),
		"",
		false,
	))

	commitIter, err := c.FlushCommit([]*pfs.Commit{commit1}, nil)
	require.NoError(t, err)
	commitInfos := collectCommitInfos(t, commitIter)
	require.Equal(t, 1, len(commitInfos))

	var buf bytes.Buffer
	require.NoError(t, c.GetFile(commitInfos[0].Commit.Repo.Name, commitInfos[0].Commit.ID, "file", 0, 0, &buf))
	require.Equal(t, "foo\nfoo\n", buf.String())

	commit2, err := c.StartCommit(dataRepo, "master")
	require.NoError(t, err)
	_, err = c.PutFile(dataRepo, commit2.ID, "dirA/file", strings.NewReader("bar\n"))
	require.NoError(t, err)
	require.NoError(t, c.FinishCommit(dataRepo, commit2.ID))

	commitIter, err = c.FlushCommit([]*pfs.Commit{commit2}, nil)
	require.NoError(t, err)
	commitInfos = collectCommitInfos(t, commitIter)
	require.Equal(t, 1, len(commitInfos))

	buf.Reset()
	require.NoError(t, c.GetFile(commitInfos[0].Commit.Repo.Name, commitInfos[0].Commit.ID, "file", 0, 0, &buf))
	require.Equal(t, "foo\nbar\nfoo\n", buf.String())

	commit3, err := c.StartCommit(dataRepo, "master")
	require.NoError(t, err)
	_, err = c.PutFile(dataRepo, commit3.ID, "dirB/file", strings.NewReader("buzz\n"))
	require.NoError(t, err)
	require.NoError(t, c.FinishCommit(dataRepo, commit3.ID))

	commitIter, err = c.FlushCommit([]*pfs.Commit{commit3}, nil)
	require.NoError(t, err)
	commitInfos = collectCommitInfos(t, commitIter)
	require.Equal(t, 1, len(commitInfos))

	buf.Reset()
	require.NoError(t, c.GetFile(commitInfos[0].Commit.Repo.Name, commitInfos[0].Commit.ID, "file", 0, 0, &buf))
	require.Equal(t, "foo\nbar\nfoo\nbuzz\n", buf.String())

	commitInfos, err = c.ListCommit(pipeline, "", "", 0)
	require.NoError(t, err)
	require.Equal(t, 3, len(commitInfos))
}

func TestMultipleInputsFromTheSameRepoDifferentBranches(t *testing.T) {
	if testing.Short() {
		t.Skip("Skipping integration tests in short mode")
	}
	t.Parallel()
	c := getPachClient(t)

	dataRepo := uniqueString("TestMultipleInputsFromTheSameRepo_data")
	require.NoError(t, c.CreateRepo(dataRepo))

	branchA := "branchA"
	branchB := "branchB"

	pipeline := uniqueString("pipeline")
	// Creating this pipeline should error, because the two inputs are
	// from the same repo but they don't specify different names.
	require.YesError(t, c.CreatePipeline(
		pipeline,
		"",
		[]string{"bash"},
		[]string{
			fmt.Sprintf("cat /pfs/%s/file > /pfs/out/file", dataRepo),
			fmt.Sprintf("cat /pfs/%s/file > /pfs/out/file", dataRepo),
		},
		nil,
		client.NewCrossInput(
			client.NewAtomInputOpts("", dataRepo, branchA, "/*", false, ""),
			client.NewAtomInputOpts("", dataRepo, branchB, "/*", false, ""),
		),
		"",
		false,
	))

	require.YesError(t, c.CreatePipeline(
		pipeline,
		"",
		[]string{"bash"},
		[]string{
			fmt.Sprintf("cat /pfs/%s/file >> /pfs/out/file", branchA),
			fmt.Sprintf("cat /pfs/%s/file >> /pfs/out/file", branchB),
		},
		nil,
		client.NewCrossInput(
			client.NewAtomInputOpts(branchA, dataRepo, branchA, "/*", false, ""),
			client.NewAtomInputOpts(branchB, dataRepo, branchB, "/*", false, ""),
		),
		"",
		false,
	))
}

//func TestJob(t *testing.T) {
//t.Parallel()
//testJob(t, 4)
//}

//func TestJobNoShard(t *testing.T) {
//t.Parallel()
//testJob(t, 0)
//}

//func testJob(t *testing.T, shards int) {
//if testing.Short() {
//t.Skip("Skipping integration tests in short mode")
//}
//c := getPachClient(t)

//// Create repo, commit, and branch
//dataRepo := uniqueString("TestJob_data")
//require.NoError(t, c.CreateRepo(dataRepo))
//commit, err := c.StartCommit(dataRepo, "master")
//require.NoError(t, err)

//fileContent := "foo\n"
//// We want to create lots of files so that each parallel job will be
//// started with some files
//numFiles := shards*100 + 100
//for i := 0; i < numFiles; i++ {
//fmt.Println("putting ", i)
//_, err = c.PutFile(dataRepo, commit.ID, fmt.Sprintf("file-%d", i), strings.NewReader(fileContent))
//require.NoError(t, err)
//}
//require.NoError(t, c.FinishCommit(dataRepo, commit.ID))
//job, err := c.CreateJob(
//"",
//[]string{"bash"},
//[]string{fmt.Sprintf("cp %s %s", "/pfs/input/*", "/pfs/out")},
//&pps.ParallelismSpec{
//Constant: uint64(shards),
//},
//[]*pps.JobInput{{
//Name:   "input",
//Commit: commit,
//Glob:   "/*",
//}},
//0,
//0,
//)
//require.NoError(t, err)

//// Wait for job to finish and then inspect
//jobInfo, err := c.InspectJob(job.ID, true [> wait for job <])
//require.NoError(t, err)
//require.Equal(t, pps.JobState_JOB_SUCCESS.String(), jobInfo.State.String())
//require.NotNil(t, jobInfo.Started)
//require.NotNil(t, jobInfo.Finished)

//// Inspect job timestamps
//tFin, _ := types.TimestampFromProto(jobInfo.Finished)
//tStart, _ := types.TimestampFromProto(jobInfo.Started)
//require.True(t, tFin.After(tStart))

//// Inspect job parallelism
//parellelism, err := pps_server.GetExpectedNumWorkers(getKubeClient(t), jobInfo.ParallelismSpec)
//require.NoError(t, err)
//require.True(t, parellelism > 0)

//// Inspect output commit
//_, err = c.InspectCommit(jobInfo.OutputCommit.Repo.Name, jobInfo.OutputCommit.ID)
//require.NoError(t, err)

//// Inspect output files
//for i := 0; i < numFiles; i++ {
//var buffer bytes.Buffer
//require.NoError(t, c.GetFile(jobInfo.OutputCommit.Repo.Name, jobInfo.OutputCommit.ID, fmt.Sprintf("file-%d", i), 0, 0, &buffer))
//require.Equal(t, fileContent, buffer.String())
//}
//}

// This test fails if you updated some static assets (such as doc/reference/pipeline_spec.md)
// that are used in code but forgot to run:
// $ make assets

func TestPipelineFailure(t *testing.T) {
	if testing.Short() {
		t.Skip("Skipping integration tests in short mode")
	}
	t.Parallel()
	c := getPachClient(t)

	dataRepo := uniqueString("TestPipelineFailure_data")
	require.NoError(t, c.CreateRepo(dataRepo))

	commit, err := c.StartCommit(dataRepo, "master")
	require.NoError(t, err)
	_, err = c.PutFile(dataRepo, commit.ID, "file", strings.NewReader("foo\n"))
	require.NoError(t, err)
	require.NoError(t, c.FinishCommit(dataRepo, commit.ID))

	pipeline := uniqueString("pipeline")
	require.NoError(t, c.CreatePipeline(
		pipeline,
		"",
		[]string{"exit 1"},
		nil,
		&pps.ParallelismSpec{
			Constant: 1,
		},
		client.NewAtomInput(dataRepo, "/*"),
		"",
		false,
	))
	var jobInfos []*pps.JobInfo
	require.NoError(t, backoff.Retry(func() error {
		jobInfos, err = c.ListJob(pipeline, nil)
		require.NoError(t, err)
		if len(jobInfos) != 1 {
			return fmt.Errorf("expected 1 jobs, got %d", len(jobInfos))
		}
		return nil
	}, backoff.NewTestingBackOff()))
	jobInfo, err := c.PpsAPIClient.InspectJob(context.Background(), &pps.InspectJobRequest{
		Job:        jobInfos[0].Job,
		BlockState: true,
	})
	require.NoError(t, err)
	require.Equal(t, pps.JobState_JOB_FAILURE, jobInfo.State)
}

func TestLazyPipelinePropagation(t *testing.T) {
	if testing.Short() {
		t.Skip("Skipping integration tests in short mode")
	}
	t.Parallel()
	c := getPachClient(t)
	dataRepo := uniqueString("TestPipeline_datax")
	require.NoError(t, c.CreateRepo(dataRepo))
	pipelineA := uniqueString("pipelineA")
	require.NoError(t, c.CreatePipeline(
		pipelineA,
		"",
		[]string{"cp", path.Join("/pfs", dataRepo, "file"), "/pfs/out/file"},
		nil,
		&pps.ParallelismSpec{
			Constant: 1,
		},
		client.NewAtomInputOpts("", dataRepo, "", "/*", true, ""),
		"",
		false,
	))
	pipelineB := uniqueString("pipelineB")
	require.NoError(t, c.CreatePipeline(
		pipelineB,
		"",
		[]string{"cp", path.Join("/pfs", pipelineA, "file"), "/pfs/out/file"},
		nil,
		&pps.ParallelismSpec{
			Constant: 1,
		},
		client.NewAtomInputOpts("", pipelineA, "", "/*", true, ""),
		"",
		false,
	))

	commit1, err := c.StartCommit(dataRepo, "master")
	require.NoError(t, err)
	_, err = c.PutFile(dataRepo, commit1.ID, "file", strings.NewReader("foo\n"))
	require.NoError(t, err)
	require.NoError(t, c.FinishCommit(dataRepo, commit1.ID))

	commitIter, err := c.FlushCommit([]*pfs.Commit{client.NewCommit(dataRepo, commit1.ID)}, nil)
	require.NoError(t, err)
	collectCommitInfos(t, commitIter)

	jobInfos, err := c.ListJob(pipelineA, nil)
	require.NoError(t, err)
	require.Equal(t, 1, len(jobInfos))
	require.NotNil(t, jobInfos[0].Input.Atom)
	require.Equal(t, true, jobInfos[0].Input.Atom.Lazy)
	jobInfos, err = c.ListJob(pipelineB, nil)
	require.NoError(t, err)
	require.Equal(t, 1, len(jobInfos))
	require.NotNil(t, jobInfos[0].Input.Atom)
	require.Equal(t, true, jobInfos[0].Input.Atom.Lazy)
}

func TestLazyPipeline(t *testing.T) {
	if testing.Short() {
		t.Skip("Skipping integration tests in short mode")
	}
	t.Parallel()

	c := getPachClient(t)
	// create repos
	dataRepo := uniqueString("TestLazyPipeline_data")
	require.NoError(t, c.CreateRepo(dataRepo))
	// create pipeline
	pipelineName := uniqueString("pipeline")
	_, err := c.PpsAPIClient.CreatePipeline(
		context.Background(),
		&pps.CreatePipelineRequest{
			Pipeline: client.NewPipeline(pipelineName),
			Transform: &pps.Transform{
				Cmd: []string{"cp", path.Join("/pfs", dataRepo, "file"), "/pfs/out/file"},
			},
			ParallelismSpec: &pps.ParallelismSpec{
				Constant: 1,
			},
			Inputs: []*pps.PipelineInput{{
				Repo: &pfs.Repo{Name: dataRepo},
				Glob: "/",
				Lazy: true,
			}},
		})
	require.NoError(t, err)
	// Do a commit
	commit, err := c.StartCommit(dataRepo, "master")
	require.NoError(t, err)
	_, err = c.PutFile(dataRepo, "master", "file", strings.NewReader("foo\n"))
	require.NoError(t, err)
	// We put 2 files, 1 of which will never be touched by the pipeline code.
	// This is an important part of the correctness of this test because the
	// job-shim sets up a goro for each pipe, pipes that are never opened will
	// leak but that shouldn't prevent the job from completing.
	_, err = c.PutFile(dataRepo, "master", "file2", strings.NewReader("foo\n"))
	require.NoError(t, err)
	require.NoError(t, c.FinishCommit(dataRepo, "master"))
	commitIter, err := c.FlushCommit([]*pfs.Commit{commit}, nil)
	require.NoError(t, err)
	commitInfos := collectCommitInfos(t, commitIter)
	require.Equal(t, 1, len(commitInfos))
	buffer := bytes.Buffer{}
	require.NoError(t, c.GetFile(commitInfos[0].Commit.Repo.Name, commitInfos[0].Commit.ID, "file", 0, 0, &buffer))
	require.Equal(t, "foo\n", buffer.String())
}

// There's an issue where if you use cp with certain flags, it might copy
// special files without reading from them.  In our case, we use named pipes
// to simulate lazy files, so the pipes themselves might get copied into
// the output directory, blocking upload.
//
// We've updated the code such that we are able to detect if the files we
// are uploading are pipes, and make the job fail in that case.
func TestLazyPipelineCPPipes(t *testing.T) {
	if testing.Short() {
		t.Skip("Skipping integration tests in short mode")
	}
	t.Parallel()

	c := getPachClient(t)
	// create repos
	dataRepo := uniqueString("TestLazyPipeline_data")
	require.NoError(t, c.CreateRepo(dataRepo))
	// create pipeline
	pipeline := uniqueString("pipeline")
	_, err := c.PpsAPIClient.CreatePipeline(
		context.Background(),
		&pps.CreatePipelineRequest{
			Pipeline: client.NewPipeline(pipeline),
			Transform: &pps.Transform{
				// Using cp with the -r flag apparently just copes go
				Cmd: []string{"cp", "-r", path.Join("/pfs", dataRepo, "file"), "/pfs/out/file"},
			},
			ParallelismSpec: &pps.ParallelismSpec{
				Constant: 1,
			},
			Inputs: []*pps.PipelineInput{{
				Repo: &pfs.Repo{Name: dataRepo},
				Glob: "/",
				Lazy: true,
			}},
		})
	require.NoError(t, err)
	// Do a commit
	_, err = c.StartCommit(dataRepo, "master")
	require.NoError(t, err)
	_, err = c.PutFile(dataRepo, "master", "file", strings.NewReader("foo\n"))
	require.NoError(t, err)
	require.NoError(t, c.FinishCommit(dataRepo, "master"))

	// wait for job to spawn
	time.Sleep(15 * time.Second)
	var jobID string
	require.NoError(t, backoff.Retry(func() error {
		jobInfos, err := c.ListJob(pipeline, nil)
		if err != nil {
			return err
		}
		if len(jobInfos) != 1 {
			return fmt.Errorf("len(jobInfos) should be 1")
		}
		jobID = jobInfos[0].Job.ID
		jobInfo, err := c.PpsAPIClient.InspectJob(context.Background(), &pps.InspectJobRequest{
			Job:        client.NewJob(jobID),
			BlockState: true,
		})
		if err != nil {
			return err
		}
		if jobInfo.State != pps.JobState_JOB_FAILURE {
			return fmt.Errorf("job did not fail, even though it tried to copy " +
				"pipes, which should be disallowed by Pachyderm")
		}
		return nil
	}, backoff.NewTestingBackOff()))
}

// TestProvenance creates a pipeline DAG that's not a transitive reduction
// It looks like this:
// A
// | \
// v  v
// B-->C
// When we commit to A we expect to see 1 commit on C rather than 2.
func TestProvenance(t *testing.T) {
	if testing.Short() {
		t.Skip("Skipping integration tests in short mode")
	}

	t.Parallel()
	c := getPachClient(t)
	aRepo := uniqueString("A")
	require.NoError(t, c.CreateRepo(aRepo))
	bPipeline := uniqueString("B")
	require.NoError(t, c.CreatePipeline(
		bPipeline,
		"",
		[]string{"cp", path.Join("/pfs", aRepo, "file"), "/pfs/out/file"},
		nil,
		&pps.ParallelismSpec{
			Constant: 1,
		},
		client.NewAtomInput(aRepo, "/*"),
		"",
		false,
	))
	cPipeline := uniqueString("C")
	require.NoError(t, c.CreatePipeline(
		cPipeline,
		"",
		[]string{"sh"},
		[]string{fmt.Sprintf("diff %s %s >/pfs/out/file",
			path.Join("/pfs", aRepo, "file"), path.Join("/pfs", bPipeline, "file"))},
		&pps.ParallelismSpec{
			Constant: 1,
		},
		client.NewCrossInput(
			client.NewAtomInput(aRepo, "/*"),
			client.NewAtomInput(bPipeline, "/*"),
		),
		"",
		false,
	))
	// commit to aRepo
	commit1, err := c.StartCommit(aRepo, "master")
	require.NoError(t, err)
	_, err = c.PutFile(aRepo, commit1.ID, "file", strings.NewReader("foo\n"))
	require.NoError(t, err)
	require.NoError(t, c.FinishCommit(aRepo, commit1.ID))

	commit2, err := c.StartCommit(aRepo, "master")
	require.NoError(t, err)
	_, err = c.PutFile(aRepo, commit2.ID, "file", strings.NewReader("bar\n"))
	require.NoError(t, err)
	require.NoError(t, c.FinishCommit(aRepo, commit2.ID))

	aCommit := commit2
	commitIter, err := c.FlushCommit([]*pfs.Commit{aCommit}, []*pfs.Repo{{bPipeline}})
	require.NoError(t, err)
	commitInfos := collectCommitInfos(t, commitIter)
	require.Equal(t, 1, len(commitInfos))
	bCommit := commitInfos[0].Commit
	commitIter, err = c.FlushCommit([]*pfs.Commit{aCommit, bCommit}, nil)
	require.NoError(t, err)
	commitInfos = collectCommitInfos(t, commitIter)
	require.Equal(t, 1, len(commitInfos))
	cCommitInfo := commitInfos[0]
	require.Equal(t, uint64(0), cCommitInfo.SizeBytes)

	// We should only see two commits in each repo.
	commitInfos, err = c.ListCommit(aRepo, "", "", 0)
	require.NoError(t, err)
	require.Equal(t, 2, len(commitInfos))

	commitInfos, err = c.ListCommit(bPipeline, "", "", 0)
	require.NoError(t, err)
	require.Equal(t, 2, len(commitInfos))

	commitInfos, err = c.ListCommit(cPipeline, "", "", 0)
	require.NoError(t, err)
	require.Equal(t, 2, len(commitInfos))
}

// TestProvenance2 tests the following DAG:
//   A
//  / \
// B   C
//  \ /
//   D
func TestProvenance2(t *testing.T) {
	if testing.Short() {
		t.Skip("Skipping integration tests in short mode")
	}

	t.Parallel()
	c := getPachClient(t)
	aRepo := uniqueString("A")
	require.NoError(t, c.CreateRepo(aRepo))
	bPipeline := uniqueString("B")
	require.NoError(t, c.CreatePipeline(
		bPipeline,
		"",
		[]string{"cp", path.Join("/pfs", aRepo, "bfile"), "/pfs/out/bfile"},
		nil,
		&pps.ParallelismSpec{
			Constant: 1,
		},
		client.NewAtomInput(aRepo, "/b*"),
		"",
		false,
	))
	cPipeline := uniqueString("C")
	require.NoError(t, c.CreatePipeline(
		cPipeline,
		"",
		[]string{"cp", path.Join("/pfs", aRepo, "cfile"), "/pfs/out/cfile"},
		nil,
		&pps.ParallelismSpec{
			Constant: 1,
		},
		client.NewAtomInput(aRepo, "/c*"),
		"",
		false,
	))
	dPipeline := uniqueString("D")
	require.NoError(t, c.CreatePipeline(
		dPipeline,
		"",
		[]string{"sh"},
		[]string{
			fmt.Sprintf("diff /pfs/%s/bfile /pfs/%s/cfile >/pfs/out/file", bPipeline, cPipeline),
		},
		&pps.ParallelismSpec{
			Constant: 1,
		},
		client.NewCrossInput(
			client.NewAtomInput(bPipeline, "/*"),
			client.NewAtomInput(cPipeline, "/*"),
		),
		"",
		false,
	))
	// commit to aRepo
	commit1, err := c.StartCommit(aRepo, "master")
	require.NoError(t, err)
	_, err = c.PutFile(aRepo, commit1.ID, "bfile", strings.NewReader("foo\n"))
	require.NoError(t, err)
	_, err = c.PutFile(aRepo, commit1.ID, "cfile", strings.NewReader("foo\n"))
	require.NoError(t, err)
	require.NoError(t, c.FinishCommit(aRepo, commit1.ID))

	commit2, err := c.StartCommit(aRepo, "master")
	require.NoError(t, err)
	_, err = c.PutFile(aRepo, commit2.ID, "bfile", strings.NewReader("bar\n"))
	require.NoError(t, err)
	_, err = c.PutFile(aRepo, commit2.ID, "cfile", strings.NewReader("bar\n"))
	require.NoError(t, err)
	require.NoError(t, c.FinishCommit(aRepo, commit2.ID))

	commitIter, err := c.FlushCommit([]*pfs.Commit{commit2}, []*pfs.Repo{{dPipeline}})
	require.NoError(t, err)
	commitInfos := collectCommitInfos(t, commitIter)
	require.Equal(t, 1, len(commitInfos))

	// We should only see two commits in each repo.
	commitInfos, err = c.ListCommit(bPipeline, "", "", 0)
	require.NoError(t, err)
	require.Equal(t, 2, len(commitInfos))

	commitInfos, err = c.ListCommit(cPipeline, "", "", 0)
	require.NoError(t, err)
	require.Equal(t, 2, len(commitInfos))

	commitInfos, err = c.ListCommit(dPipeline, "", "", 0)
	require.NoError(t, err)
	require.Equal(t, 2, len(commitInfos))

	for _, commitInfo := range commitInfos {
		commit := commitInfo.Commit
		buffer := bytes.Buffer{}
		require.NoError(t, c.GetFile(commit.Repo.Name, commit.ID, "file", 0, 0, &buffer))
		require.Equal(t, "", buffer.String())
	}
}

//func TestDirectory(t *testing.T) {
//if testing.Short() {
//t.Skip("Skipping integration tests in short mode")
//}
//t.Parallel()

//c := getPachClient(t)

//ctx, cancel := context.WithTimeout(context.Background(), time.Second*60)
//defer cancel() //cleanup resources

//job1, err := c.PpsAPIClient.CreateJob(context.Background(), &pps.CreateJobRequest{
//Transform: &pps.Transform{
//Cmd: []string{"sh"},
//Stdin: []string{
//"mkdir /pfs/out/dir",
//"echo foo >> /pfs/out/dir/file",
//},
//},
//ParallelismSpec: &pps.ParallelismSpec{
//Constant: 3,
//},
//})
//require.NoError(t, err)
//inspectJobRequest1 := &pps.InspectJobRequest{
//Job:        job1,
//BlockState: true,
//}
//jobInfo1, err := c.PpsAPIClient.InspectJob(ctx, inspectJobRequest1)
//require.NoError(t, err)
//require.Equal(t, pps.JobState_JOB_SUCCESS, jobInfo1.State)

//var buffer bytes.Buffer
//require.NoError(t, c.GetFile(jobInfo1.OutputCommit.Repo.Name, jobInfo1.OutputCommit.ID, "dir/file", 0, 0, "", false, nil, &buffer))
//require.Equal(t, "foo\nfoo\nfoo\n", buffer.String())

//job2, err := c.PpsAPIClient.CreateJob(context.Background(), &pps.CreateJobRequest{
//Transform: &pps.Transform{
//Cmd: []string{"sh"},
//Stdin: []string{
//"mkdir /pfs/out/dir",
//"echo bar >> /pfs/out/dir/file",
//},
//},
//ParallelismSpec: &pps.ParallelismSpec{
//Constant: 3,
//},
//ParentJob: job1,
//})
//require.NoError(t, err)
//inspectJobRequest2 := &pps.InspectJobRequest{
//Job:        job2,
//BlockState: true,
//}
//jobInfo2, err := c.PpsAPIClient.InspectJob(ctx, inspectJobRequest2)
//require.NoError(t, err)
//require.Equal(t, pps.JobState_JOB_SUCCESS, jobInfo2.State)

//buffer = bytes.Buffer{}
//require.NoError(t, c.GetFile(jobInfo2.OutputCommit.Repo.Name, jobInfo2.OutputCommit.ID, "dir/file", 0, 0, "", false, nil, &buffer))
//require.Equal(t, "foo\nfoo\nfoo\nbar\nbar\nbar\n", buffer.String())
//}

// TestFlushCommit
func TestFlushCommit(t *testing.T) {
	if testing.Short() {
		t.Skip("Skipping integration tests in short mode")
	}

	t.Parallel()
	c := getPachClient(t)
	prefix := uniqueString("repo")
	makeRepoName := func(i int) string {
		return fmt.Sprintf("%s-%d", prefix, i)
	}

	sourceRepo := makeRepoName(0)
	require.NoError(t, c.CreateRepo(sourceRepo))

	// Create a five-stage pipeline
	numStages := 5
	for i := 0; i < numStages; i++ {
		repo := makeRepoName(i)
		require.NoError(t, c.CreatePipeline(
			makeRepoName(i+1),
			"",
			[]string{"cp", path.Join("/pfs", repo, "file"), "/pfs/out/file"},
			nil,
			&pps.ParallelismSpec{
				Constant: 1,
			},
			client.NewAtomInput(repo, "/*"),
			"",
			false,
		))
	}

	for i := 0; i < 10; i++ {
		commit, err := c.StartCommit(sourceRepo, "master")
		require.NoError(t, err)
		_, err = c.PutFile(sourceRepo, commit.ID, "file", strings.NewReader("foo\n"))
		require.NoError(t, err)
		require.NoError(t, c.FinishCommit(sourceRepo, commit.ID))
		commitIter, err := c.FlushCommit([]*pfs.Commit{client.NewCommit(sourceRepo, commit.ID)}, nil)
		require.NoError(t, err)
		commitInfos := collectCommitInfos(t, commitIter)
		require.Equal(t, numStages, len(commitInfos))
	}
}

func TestFlushCommitAfterCreatePipeline(t *testing.T) {
	if testing.Short() {
		t.Skip("Skipping integration tests in short mode")
	}

	t.Parallel()
	c := getPachClient(t)
	repo := uniqueString("data")
	require.NoError(t, c.CreateRepo(repo))

	var commit *pfs.Commit
	var err error
	for i := 0; i < 10; i++ {
		commit, err = c.StartCommit(repo, "")
		require.NoError(t, err)
		_, err = c.PutFile(repo, commit.ID, "file", strings.NewReader(fmt.Sprintf("foo%d\n", i)))
		require.NoError(t, err)
		require.NoError(t, c.FinishCommit(repo, commit.ID))
	}
	require.NoError(t, c.SetBranch(repo, commit.ID, "master"))

	pipeline := uniqueString("pipeline")
	require.NoError(t, c.CreatePipeline(
		pipeline,
		"",
		[]string{"cp", path.Join("/pfs", repo, "file"), "/pfs/out/file"},
		nil,
		&pps.ParallelismSpec{
			Constant: 1,
		},
		client.NewAtomInput(repo, "/*"),
		"",
		false,
	))
	commitIter, err := c.FlushCommit([]*pfs.Commit{client.NewCommit(repo, "master")}, nil)
	require.NoError(t, err)
	collectCommitInfos(t, commitIter)
}

// TestRecreatePipeline tracks #432
func TestRecreatePipeline(t *testing.T) {
	if testing.Short() {
		t.Skip("Skipping integration tests in short mode")
	}

	t.Parallel()
	c := getPachClient(t)
	repo := uniqueString("data")
	require.NoError(t, c.CreateRepo(repo))
	commit, err := c.StartCommit(repo, "master")
	require.NoError(t, err)
	_, err = c.PutFile(repo, commit.ID, "file", strings.NewReader("foo"))
	require.NoError(t, err)
	require.NoError(t, c.FinishCommit(repo, commit.ID))
	pipeline := uniqueString("pipeline")
	createPipeline := func() {
		require.NoError(t, c.CreatePipeline(
			pipeline,
			"",
			[]string{"cp", path.Join("/pfs", repo, "file"), "/pfs/out/file"},
			nil,
			&pps.ParallelismSpec{
				Constant: 1,
			},
			client.NewAtomInput(repo, "/*"),
			"",
			false,
		))
		commitIter, err := c.FlushCommit([]*pfs.Commit{commit}, nil)
		require.NoError(t, err)
		require.Equal(t, 1, len(collectCommitInfos(t, commitIter)))
	}

	// Do it twice.  We expect jobs to be created on both runs.
	createPipeline()
	time.Sleep(5 * time.Second)
	require.NoError(t, c.DeleteRepo(pipeline, false))
	require.NoError(t, c.DeletePipeline(pipeline, true))
	time.Sleep(5 * time.Second)
	createPipeline()
}

func TestDeletePipeline(t *testing.T) {
	if testing.Short() {
		t.Skip("Skipping integration tests in short mode")
	}

	t.Parallel()
	c := getPachClient(t)
	repo := uniqueString("data")
	require.NoError(t, c.CreateRepo(repo))
	commit, err := c.StartCommit(repo, "master")
	require.NoError(t, err)
	_, err = c.PutFile(repo, commit.ID, uuid.NewWithoutDashes(), strings.NewReader("foo"))
	require.NoError(t, err)
	require.NoError(t, c.FinishCommit(repo, commit.ID))
	pipeline := uniqueString("pipeline")
	createPipeline := func() {
		require.NoError(t, c.CreatePipeline(
			pipeline,
			"",
			[]string{"sleep", "20"},
			nil,
			&pps.ParallelismSpec{
				Constant: 1,
			},
			client.NewAtomInput(repo, "/*"),
			"",
			false,
		))
	}

	createPipeline()
	// Wait for the job to start running
	time.Sleep(15 * time.Second)
	require.NoError(t, c.DeleteRepo(pipeline, false))
	require.NoError(t, c.DeletePipeline(pipeline, true))
	time.Sleep(5 * time.Second)

	// The job should be gone
	jobs, err := c.ListJob(pipeline, nil)
	require.NoError(t, err)
	require.Equal(t, len(jobs), 0)

	createPipeline()
	// Wait for the job to start running
	time.Sleep(15 * time.Second)
	require.NoError(t, c.DeleteRepo(pipeline, false))
	require.NoError(t, c.DeletePipeline(pipeline, false))
	time.Sleep(5 * time.Second)

	// The job should still be there, and its state should be "KILLED"
	jobs, err = c.ListJob(pipeline, nil)
	require.NoError(t, err)
	require.Equal(t, 1, len(jobs))
	require.Equal(t, pps.JobState_JOB_KILLED, jobs[0].State)
}

func TestPipelineState(t *testing.T) {
	if testing.Short() {
		t.Skip("Skipping integration tests in short mode")
	}

	t.Parallel()
	c := getPachClient(t)
	repo := uniqueString("data")
	require.NoError(t, c.CreateRepo(repo))
	pipeline := uniqueString("pipeline")
	require.NoError(t, c.CreatePipeline(
		pipeline,
		"",
		[]string{"cp", path.Join("/pfs", repo, "file"), "/pfs/out/file"},
		nil,
		&pps.ParallelismSpec{
			Constant: 1,
		},
		client.NewAtomInput(repo, "/*"),
		"",
		false,
	))

	// Wait for pipeline to get picked up
	time.Sleep(15 * time.Second)
	require.NoError(t, backoff.Retry(func() error {
		pipelineInfo, err := c.InspectPipeline(pipeline)
		if err != nil {
			return err
		}
		if pipelineInfo.State != pps.PipelineState_PIPELINE_RUNNING {
			return fmt.Errorf("no running pipeline")
		}
		return nil
	}, backoff.NewTestingBackOff()))

	// Stop pipeline and wait for the pipeline to pause
	require.NoError(t, c.StopPipeline(pipeline))
	time.Sleep(5 * time.Second)
	require.NoError(t, backoff.Retry(func() error {
		pipelineInfo, err := c.InspectPipeline(pipeline)
		if err != nil {
			return err
		}
		if pipelineInfo.State != pps.PipelineState_PIPELINE_PAUSED {
			return fmt.Errorf("pipeline never paused, even though StopPipeline() was called")
		}
		return nil
	}, backoff.NewTestingBackOff()))

	// Restart pipeline and wait for the pipeline to resume
	require.NoError(t, c.StartPipeline(pipeline))
	time.Sleep(15 * time.Second)
	require.NoError(t, backoff.Retry(func() error {
		pipelineInfo, err := c.InspectPipeline(pipeline)
		if err != nil {
			return err
		}
		if pipelineInfo.State != pps.PipelineState_PIPELINE_RUNNING {
			return fmt.Errorf("pipeline never started, even though StartPipeline() was called")
		}
		return nil
	}, backoff.NewTestingBackOff()))
}

func TestPipelineJobCounts(t *testing.T) {
	if testing.Short() {
		t.Skip("Skipping integration tests in short mode")
	}

	t.Parallel()
	c := getPachClient(t)
	repo := uniqueString("data")
	require.NoError(t, c.CreateRepo(repo))
	pipeline := uniqueString("pipeline")
	require.NoError(t, c.CreatePipeline(
		pipeline,
		"",
		[]string{"cp", path.Join("/pfs", repo, "file"), "/pfs/out/file"},
		nil,
		&pps.ParallelismSpec{
			Constant: 1,
		},
		client.NewAtomInput(repo, "/*"),
		"",
		false,
	))

	// Trigger a job by creating a commit
	commit, err := c.StartCommit(repo, "master")
	require.NoError(t, err)
	_, err = c.PutFile(repo, commit.ID, "file", strings.NewReader("foo"))
	require.NoError(t, err)
	require.NoError(t, c.FinishCommit(repo, commit.ID))
	commitIter, err := c.FlushCommit([]*pfs.Commit{commit}, nil)
	require.NoError(t, err)
	collectCommitInfos(t, commitIter)
	jobInfos, err := c.ListJob(pipeline, nil)
	require.NoError(t, err)
	require.Equal(t, 1, len(jobInfos))
	inspectJobRequest := &pps.InspectJobRequest{
		Job:        jobInfos[0].Job,
		BlockState: true,
	}
	ctx, cancel := context.WithTimeout(context.Background(), time.Second*30)
	defer cancel() //cleanup resources
	_, err = c.PpsAPIClient.InspectJob(ctx, inspectJobRequest)
	require.NoError(t, err)

	// check that the job has been accounted for
	pipelineInfo, err := c.InspectPipeline(pipeline)
	require.NoError(t, err)
	require.Equal(t, int32(1), pipelineInfo.JobCounts[int32(pps.JobState_JOB_SUCCESS)])
}

//func TestJobState(t *testing.T) {
//if testing.Short() {
//t.Skip("Skipping integration tests in short mode")
//}

//t.Parallel()
//c := getPachClient(t)

//// This job uses a nonexistent image; it's supposed to stay in the
//// "creating" state
//job, err := c.CreateJob(
//"nonexistent",
//[]string{"bash"},
//nil,
//&pps.ParallelismSpec{},
//nil,
//"",
//0,
//0,
//)
//require.NoError(t, err)
//time.Sleep(10 * time.Second)
//jobInfo, err := c.InspectJob(job.ID, false)
//require.NoError(t, err)
//require.Equal(t, pps.JobState_JOB_CREATING, jobInfo.State)

//// This job sleeps for 20 secs
//job, err = c.CreateJob(
//"",
//[]string{"bash"},
//[]string{"sleep 20"},
//&pps.ParallelismSpec{},
//nil,
//"",
//0,
//0,
//)
//require.NoError(t, err)
//time.Sleep(10 * time.Second)
//jobInfo, err = c.InspectJob(job.ID, false)
//require.NoError(t, err)
//require.Equal(t, pps.JobState_JOB_RUNNING, jobInfo.State)

//// Wait for the job to complete
//jobInfo, err = c.InspectJob(job.ID, true)
//require.NoError(t, err)
//require.Equal(t, pps.JobState_JOB_SUCCESS, jobInfo.State)
//}

//func TestClusterFunctioningAfterMembershipChange(t *testing.T) {
//t.Skip("this test is flaky")
//if testing.Short() {
//t.Skip("Skipping integration tests in short mode")
//}

//scalePachd(t, true)
//testJob(t, 4)
//scalePachd(t, false)
//testJob(t, 4)
//}

// TODO(msteffen): This test breaks the suite when run against cloud providers,
// because killing the pachd pod breaks the connection with pachctl port-forward
func TestDeleteAfterMembershipChange(t *testing.T) {
	t.Skip("This is causing intermittent CI failures")

	test := func(up bool) {
		repo := uniqueString("TestDeleteAfterMembershipChange")
		c := getPachClient(t)
		require.NoError(t, c.CreateRepo(repo))
		_, err := c.StartCommit(repo, "master")
		require.NoError(t, err)
		require.NoError(t, c.FinishCommit(repo, "master"))
		scalePachdRandom(t, up)
		c = getUsablePachClient(t)
		require.NoError(t, c.DeleteRepo(repo, false))
	}
	test(true)
	test(false)
}

// TODO(msteffen): This test breaks the suite when run against cloud providers,
// because killing the pachd pod breaks the connection with pachctl port-forward
func TestPachdRestartResumesRunningJobs(t *testing.T) {
	t.Skip("This is causing intermittent CI failures")
	// this test cannot be run in parallel because it restarts everything which breaks other tests.
	c := getPachClient(t)
	// create repos
	dataRepo := uniqueString("TestPachdRestartPickUpRunningJobs")
	require.NoError(t, c.CreateRepo(dataRepo))
	// create pipeline
	pipelineName := uniqueString("pipeline")
	require.NoError(t, c.CreatePipeline(
		pipelineName,
		"",
		[]string{"bash"},
		[]string{
			"sleep 10",
		},
		&pps.ParallelismSpec{
			Constant: 1,
		},
		client.NewAtomInput(dataRepo, "/"),
		"",
		false,
	))
	commit, err := c.StartCommit(dataRepo, "master")
	require.NoError(t, err)
	_, err = c.PutFile(dataRepo, commit.ID, "file", strings.NewReader("foo\n"))
	require.NoError(t, err)
	require.NoError(t, c.FinishCommit(dataRepo, commit.ID))

	time.Sleep(5 * time.Second)

	jobInfos, err := c.ListJob(pipelineName, nil)
	require.NoError(t, err)
	require.Equal(t, 1, len(jobInfos))
	require.Equal(t, pps.JobState_JOB_RUNNING, jobInfos[0].State)

	restartOne(t)
	// need a new client because the old one will have a defunct connection
	c = getUsablePachClient(t)

	jobInfo, err := c.InspectJob(jobInfos[0].Job.ID, true)
	require.NoError(t, err)
	require.Equal(t, pps.JobState_JOB_SUCCESS, jobInfo.State)
}

//func TestScrubbedErrors(t *testing.T) {
//if testing.Short() {
//t.Skip("Skipping integration tests in short mode")
//}

//t.Parallel()
//c := getPachClient(t)

//_, err := c.InspectPipeline("blah")
//require.Equal(t, "PipelineInfos blah not found", err.Error())

//err = c.CreatePipeline(
//"lskdjf$#%^ERTYC",
//"",
//[]string{},
//nil,
//&pps.ParallelismSpec{
//Constant: 1,
//},
//[]*pps.PipelineInput{{Repo: &pfs.Repo{Name: "test"}}},
//false,
//)
//require.Equal(t, "repo test not found", err.Error())

//_, err = c.CreateJob(
//"askjdfhgsdflkjh",
//[]string{},
//[]string{},
//&pps.ParallelismSpec{},
//[]*pps.JobInput{client.NewJobInput("bogusRepo", "bogusCommit", client.DefaultMethod)},
//"",
//0,
//0,
//)
//require.Matches(t, "could not create repo job_.*, not all provenance repos exist", err.Error())

//_, err = c.InspectJob("blah", true)
//require.Equal(t, "JobInfos blah not found", err.Error())

//home := os.Getenv("HOME")
//f, err := os.Create(filepath.Join(home, "/tmpfile"))
//defer func() {
//os.Remove(filepath.Join(home, "/tmpfile"))
//}()
//require.NoError(t, err)
//err = c.GetLogs("bogusJobId", f)
//require.Equal(t, "job bogusJobId not found", err.Error())
//}

//func TestLeakingRepo(t *testing.T) {
//// If CreateJob fails, it should also destroy the output repo it creates
//// If it doesn't, it can cause flush commit to fail, as a bogus repo will
//// be listed in the output repo's provenance

//// This test can't be run in parallel, since it requires using the repo counts as controls
//if testing.Short() {
//t.Skip("Skipping integration tests in short mode")
//}

//c := getPachClient(t)

//repoInfos, err := c.ListRepo(nil)
//require.NoError(t, err)
//initialCount := len(repoInfos)

//_, err = c.CreateJob(
//"bogusImage",
//[]string{},
//[]string{},
//&pps.ParallelismSpec{},
//[]*pps.JobInput{client.NewJobInput("bogusRepo", "bogusCommit", client.DefaultMethod)},
//"",
//0,
//0,
//)
//require.Matches(t, "could not create repo job_.*, not all provenance repos exist", err.Error())

//repoInfos, err = c.ListRepo(nil)
//require.NoError(t, err)
//require.Equal(t, initialCount, len(repoInfos))
//}

// TestUpdatePipelineThatHasNoOutput tracks #1637
func TestUpdatePipelineThatHasNoOutput(t *testing.T) {
	if testing.Short() {
		t.Skip("Skipping integration tests in short mode")
	}
	t.Parallel()
	c := getPachClient(t)

	dataRepo := uniqueString("TestUpdatePipelineThatHasNoOutput")
	require.NoError(t, c.CreateRepo(dataRepo))

	commit, err := c.StartCommit(dataRepo, "master")
	require.NoError(t, err)
	_, err = c.PutFile(dataRepo, commit.ID, "file", strings.NewReader("foo\n"))
	require.NoError(t, err)
	require.NoError(t, c.FinishCommit(dataRepo, commit.ID))

	pipeline := uniqueString("pipeline")
	require.NoError(t, c.CreatePipeline(
		pipeline,
		"",
		[]string{"sh"},
		[]string{"exit 1"},
		nil,
		client.NewAtomInput(dataRepo, "/"),
		"",
		false,
	))

	// Wait for job to spawn
	var jobInfos []*pps.JobInfo
	time.Sleep(10 * time.Second)
	require.NoError(t, backoff.Retry(func() error {
		var err error
		jobInfos, err = c.ListJob(pipeline, nil)
		if err != nil {
			return err
		}
		if len(jobInfos) < 1 {
			return fmt.Errorf("job not spawned")
		}
		return nil
	}, backoff.NewTestingBackOff()))

	jobInfo, err := c.InspectJob(jobInfos[0].Job.ID, true)
	require.NoError(t, err)
	require.Equal(t, pps.JobState_JOB_FAILURE, jobInfo.State)

	// Now we update the pipeline
	require.NoError(t, c.CreatePipeline(
		pipeline,
		"",
		[]string{"sh"},
		[]string{"exit 1"},
		nil,
		client.NewAtomInput(dataRepo, "/"),
		"",
		true,
	))
}

func TestAcceptReturnCode(t *testing.T) {
	if testing.Short() {
		t.Skip("Skipping integration tests in short mode")
	}
	t.Parallel()
	c := getPachClient(t)

	dataRepo := uniqueString("TestAcceptReturnCode")
	require.NoError(t, c.CreateRepo(dataRepo))

	commit, err := c.StartCommit(dataRepo, "master")
	require.NoError(t, err)
	_, err = c.PutFile(dataRepo, commit.ID, "file", strings.NewReader("foo\n"))
	require.NoError(t, err)
	require.NoError(t, c.FinishCommit(dataRepo, commit.ID))

	pipelineName := uniqueString("TestAcceptReturnCode")
	_, err = c.PpsAPIClient.CreatePipeline(
		context.Background(),
		&pps.CreatePipelineRequest{
			Pipeline: &pps.Pipeline{pipelineName},
			Transform: &pps.Transform{
				Cmd:              []string{"sh"},
				Stdin:            []string{"exit 1"},
				AcceptReturnCode: []int64{1},
			},
			Inputs: []*pps.PipelineInput{{
				Repo: &pfs.Repo{Name: dataRepo},
				Glob: "/*",
			}},
		},
	)
	require.NoError(t, err)

	commitIter, err := c.FlushCommit([]*pfs.Commit{commit}, nil)
	require.NoError(t, err)
	commitInfos := collectCommitInfos(t, commitIter)
	require.Equal(t, 1, len(commitInfos))

	jobInfos, err := c.ListJob(pipelineName, nil)
	require.NoError(t, err)
	require.Equal(t, 1, len(jobInfos))

	jobInfo, err := c.InspectJob(jobInfos[0].Job.ID, true)
	require.NoError(t, err)
	require.Equal(t, pps.JobState_JOB_SUCCESS, jobInfo.State)
}

// TODO(msteffen): This test breaks the suite when run against cloud providers,
// because killing the pachd pod breaks the connection with pachctl port-forward
func TestRestartAll(t *testing.T) {
	t.Skip("This is causing intermittent CI failures")
	// this test cannot be run in parallel because it restarts everything which breaks other tests.
	c := getPachClient(t)
	// create repos
	dataRepo := uniqueString("TestRestartAll_data")
	require.NoError(t, c.CreateRepo(dataRepo))
	// create pipeline
	pipelineName := uniqueString("pipeline")
	require.NoError(t, c.CreatePipeline(
		pipelineName,
		"",
		[]string{"cp", path.Join("/pfs", dataRepo, "file"), "/pfs/out/file"},
		nil,
		&pps.ParallelismSpec{
			Constant: 1,
		},
		client.NewAtomInput(dataRepo, "/*"),
		"",
		false,
	))
	// Do first commit to repo
	commit, err := c.StartCommit(dataRepo, "master")
	require.NoError(t, err)
	_, err = c.PutFile(dataRepo, commit.ID, "file", strings.NewReader("foo\n"))
	require.NoError(t, err)
	require.NoError(t, c.FinishCommit(dataRepo, commit.ID))
	commitIter, err := c.FlushCommit([]*pfs.Commit{commit}, nil)
	require.NoError(t, err)
	collectCommitInfos(t, commitIter)

	restartAll(t)

	// need a new client because the old one will have a defunct connection
	c = getUsablePachClient(t)

	// Wait a little for pipelines to restart
	time.Sleep(10 * time.Second)
	pipelineInfo, err := c.InspectPipeline(pipelineName)
	require.NoError(t, err)
	require.Equal(t, pps.PipelineState_PIPELINE_RUNNING, pipelineInfo.State)
	_, err = c.InspectRepo(dataRepo)
	require.NoError(t, err)
	_, err = c.InspectCommit(dataRepo, commit.ID)
	require.NoError(t, err)
}

// TODO(msteffen): This test breaks the suite when run against cloud providers,
// because killing the pachd pod breaks the connection with pachctl port-forward
func TestRestartOne(t *testing.T) {
	t.Skip("This is causing intermittent CI failures")
	// this test cannot be run in parallel because it restarts everything which breaks other tests.
	c := getPachClient(t)
	// create repos
	dataRepo := uniqueString("TestRestartOne_data")
	require.NoError(t, c.CreateRepo(dataRepo))
	// create pipeline
	pipelineName := uniqueString("pipeline")
	require.NoError(t, c.CreatePipeline(
		pipelineName,
		"",
		[]string{"cp", path.Join("/pfs", dataRepo, "file"), "/pfs/out/file"},
		nil,
		&pps.ParallelismSpec{
			Constant: 1,
		},
		client.NewAtomInput(dataRepo, "/"),
		"",
		false,
	))
	// Do first commit to repo
	commit, err := c.StartCommit(dataRepo, "master")
	require.NoError(t, err)
	_, err = c.PutFile(dataRepo, commit.ID, "file", strings.NewReader("foo\n"))
	require.NoError(t, err)
	require.NoError(t, c.FinishCommit(dataRepo, commit.ID))
	commitIter, err := c.FlushCommit([]*pfs.Commit{commit}, nil)
	require.NoError(t, err)
	collectCommitInfos(t, commitIter)

	restartOne(t)

	// need a new client because the old one will have a defunct connection
	c = getUsablePachClient(t)

	_, err = c.InspectPipeline(pipelineName)
	require.NoError(t, err)
	_, err = c.InspectRepo(dataRepo)
	require.NoError(t, err)
	_, err = c.InspectCommit(dataRepo, commit.ID)
	require.NoError(t, err)
}

func TestPrettyPrinting(t *testing.T) {
	if testing.Short() {
		t.Skip("Skipping integration tests in short mode")
	}
	t.Parallel()

	c := getPachClient(t)
	// create repos
	dataRepo := uniqueString("TestPrettyPrinting_data")
	require.NoError(t, c.CreateRepo(dataRepo))
	// create pipeline
	pipelineName := uniqueString("pipeline")
	_, err := c.PpsAPIClient.CreatePipeline(
		context.Background(),
		&pps.CreatePipelineRequest{
			Pipeline: &pps.Pipeline{pipelineName},
			Transform: &pps.Transform{
				Cmd: []string{"cp", path.Join("/pfs", dataRepo, "file"), "/pfs/out/file"},
			},
			ParallelismSpec: &pps.ParallelismSpec{
				Constant: 1,
			},
			ResourceSpec: &pps.ResourceSpec{
				Memory: "100M",
				Cpu:    0.5,
			},
			Inputs: []*pps.PipelineInput{{
				Repo: &pfs.Repo{Name: dataRepo},
				Glob: "/*",
			}},
		})
	require.NoError(t, err)
	// Do a commit to repo
	commit, err := c.StartCommit(dataRepo, "master")
	require.NoError(t, err)
	_, err = c.PutFile(dataRepo, commit.ID, "file", strings.NewReader("foo\n"))
	require.NoError(t, err)
	require.NoError(t, c.FinishCommit(dataRepo, commit.ID))
	commitIter, err := c.FlushCommit([]*pfs.Commit{commit}, nil)
	require.NoError(t, err)
	commitInfos := collectCommitInfos(t, commitIter)
	require.Equal(t, 1, len(commitInfos))
	repoInfo, err := c.InspectRepo(dataRepo)
	require.NoError(t, err)
	require.NoError(t, pfspretty.PrintDetailedRepoInfo(repoInfo))
	for _, commitInfo := range commitInfos {
		require.NoError(t, pfspretty.PrintDetailedCommitInfo(commitInfo))
	}
	fileInfo, err := c.InspectFile(dataRepo, commit.ID, "file")
	require.NoError(t, err)
	require.NoError(t, pfspretty.PrintDetailedFileInfo(fileInfo))
	pipelineInfo, err := c.InspectPipeline(pipelineName)
	require.NoError(t, err)
	require.NoError(t, ppspretty.PrintDetailedPipelineInfo(pipelineInfo))
	jobInfos, err := c.ListJob("", nil)
	require.NoError(t, err)
	require.True(t, len(jobInfos) > 0)
	require.NoError(t, ppspretty.PrintDetailedJobInfo(jobInfos[0]))
}

func TestDeleteAll(t *testing.T) {
	if testing.Short() {
		t.Skip("Skipping integration tests in short mode")
	}
	// this test cannot be run in parallel because it deletes everything
	c := getPachClient(t)
	// create repos
	dataRepo := uniqueString("TestDeleteAll_data")
	require.NoError(t, c.CreateRepo(dataRepo))
	// create pipeline
	pipelineName := uniqueString("pipeline")
	require.NoError(t, c.CreatePipeline(
		pipelineName,
		"",
		[]string{"cp", path.Join("/pfs", dataRepo, "file"), "/pfs/out/file"},
		nil,
		&pps.ParallelismSpec{
			Constant: 1,
		},
		client.NewAtomInput(dataRepo, "/"),
		"",
		false,
	))
	// Do commit to repo
	commit, err := c.StartCommit(dataRepo, "master")
	require.NoError(t, err)
	_, err = c.PutFile(dataRepo, commit.ID, "file", strings.NewReader("foo\n"))
	require.NoError(t, err)
	require.NoError(t, c.FinishCommit(dataRepo, commit.ID))
	commitIter, err := c.FlushCommit([]*pfs.Commit{commit}, nil)
	require.NoError(t, err)
	require.Equal(t, 1, len(collectCommitInfos(t, commitIter)))
	require.NoError(t, c.DeleteAll())
	repoInfos, err := c.ListRepo(nil)
	require.NoError(t, err)
	require.Equal(t, 0, len(repoInfos))
	pipelineInfos, err := c.ListPipeline()
	require.NoError(t, err)
	require.Equal(t, 0, len(pipelineInfos))
	jobInfos, err := c.ListJob("", nil)
	require.NoError(t, err)
	require.Equal(t, 0, len(jobInfos))
}

func TestRecursiveCp(t *testing.T) {
	if testing.Short() {
		t.Skip("Skipping integration tests in short mode")
	}

	t.Parallel()

	c := getPachClient(t)
	// create repos
	dataRepo := uniqueString("TestRecursiveCp_data")
	require.NoError(t, c.CreateRepo(dataRepo))
	// create pipeline
	pipelineName := uniqueString("TestRecursiveCp")
	require.NoError(t, c.CreatePipeline(
		pipelineName,
		"",
		[]string{"sh"},
		[]string{
			fmt.Sprintf("cp -r /pfs/%s /pfs/out", dataRepo),
		},
		&pps.ParallelismSpec{
			Constant: 1,
		},
		client.NewAtomInput(dataRepo, "/*"),
		"",
		false,
	))
	// Do commit to repo
	commit, err := c.StartCommit(dataRepo, "master")
	require.NoError(t, err)
	for i := 0; i < 100; i++ {
		_, err = c.PutFile(
			dataRepo,
			commit.ID,
			fmt.Sprintf("file%d", i),
			strings.NewReader(strings.Repeat("foo\n", 10000)),
		)
		require.NoError(t, err)
	}
	require.NoError(t, c.FinishCommit(dataRepo, commit.ID))
	commitIter, err := c.FlushCommit([]*pfs.Commit{commit}, nil)
	require.NoError(t, err)
	require.Equal(t, 1, len(collectCommitInfos(t, commitIter)))
}

func TestPipelineUniqueness(t *testing.T) {
	if testing.Short() {
		t.Skip("Skipping integration tests in short mode")
	}
	t.Parallel()
	c := getPachClient(t)

	repo := uniqueString("data")
	require.NoError(t, c.CreateRepo(repo))
	pipelineName := uniqueString("pipeline")
	require.NoError(t, c.CreatePipeline(
		pipelineName,
		"",
		[]string{"bash"},
		[]string{""},
		&pps.ParallelismSpec{
			Constant: 1,
		},
		client.NewAtomInput(repo, "/"),
		"",
		false,
	))
	err := c.CreatePipeline(
		pipelineName,
		"",
		[]string{"bash"},
		[]string{""},
		&pps.ParallelismSpec{
			Constant: 1,
		},
		client.NewAtomInput(repo, "/"),
		"",
		false,
	)
	require.YesError(t, err)
	require.Matches(t, "pipeline .*? already exists", err.Error())
}

func TestUpdatePipeline(t *testing.T) {
	if testing.Short() {
		t.Skip("Skipping integration tests in short mode")
	}
	t.Parallel()
	c := getPachClient(t)
	// create repos
	dataRepo := uniqueString("TestUpdatePipeline_data")
	require.NoError(t, c.CreateRepo(dataRepo))
	pipelineName := uniqueString("TestUpdatePipeline_pipeline")
	require.NoError(t, c.CreatePipeline(
		pipelineName,
		"",
		[]string{"bash"},
		[]string{"echo foo >/pfs/out/file"},
		&pps.ParallelismSpec{
			Constant: 1,
		},
		client.NewAtomInput(dataRepo, "/*"),
		"",
		false,
	))

	_, err := c.StartCommit(dataRepo, "master")
	require.NoError(t, err)
	_, err = c.PutFile(dataRepo, "master", "file", strings.NewReader("1"))
	require.NoError(t, err)
	require.NoError(t, c.FinishCommit(dataRepo, "master"))

	iter, err := c.SubscribeCommit(pipelineName, "master", "")
	require.NoError(t, err)

	_, err = iter.Next()
	require.NoError(t, err)
	var buffer bytes.Buffer
	require.NoError(t, c.GetFile(pipelineName, "master", "file", 0, 0, &buffer))
	require.Equal(t, "foo\n", buffer.String())

	// Update the pipeline, this will not create a new pipeline as reprocess
	// isn't set to true.
	require.NoError(t, c.CreatePipeline(
		pipelineName,
		"",
		[]string{"bash"},
		[]string{"echo bar >/pfs/out/file"},
		&pps.ParallelismSpec{
			Constant: 1,
		},
		client.NewAtomInput(dataRepo, "/*"),
		"",
		true,
	))

	_, err = c.StartCommit(dataRepo, "master")
	require.NoError(t, err)
	_, err = c.PutFile(dataRepo, "master", "file", strings.NewReader("2"))
	require.NoError(t, err)
	require.NoError(t, c.FinishCommit(dataRepo, "master"))

	_, err = iter.Next()
	require.NoError(t, err)
	buffer.Reset()
	require.NoError(t, c.GetFile(pipelineName, "master", "file", 0, 0, &buffer))
	require.Equal(t, "bar\n", buffer.String())

	_, err = c.PpsAPIClient.CreatePipeline(
		context.Background(),
		&pps.CreatePipelineRequest{
			Pipeline: client.NewPipeline(pipelineName),
			Transform: &pps.Transform{
				Cmd:   []string{"bash"},
				Stdin: []string{"echo buzz >/pfs/out/file"},
			},
			ParallelismSpec: &pps.ParallelismSpec{
				Constant: 1,
			},
			Input:     client.NewAtomInput(dataRepo, "/*"),
			Update:    true,
			Reprocess: true,
		})
	require.NoError(t, err)

	_, err = iter.Next()
	require.NoError(t, err)
	buffer.Reset()
	require.NoError(t, c.GetFile(pipelineName, "master", "file", 0, 0, &buffer))
	require.Equal(t, "buzz\n", buffer.String())
}

func TestStopPipeline(t *testing.T) {
	if testing.Short() {
		t.Skip("Skipping integration tests in short mode")
	}
	t.Parallel()
	c := getPachClient(t)
	// create repos
	dataRepo := uniqueString("TestPipeline_data")
	require.NoError(t, c.CreateRepo(dataRepo))
	// create pipeline
	pipelineName := uniqueString("pipeline")
	require.NoError(t, c.CreatePipeline(
		pipelineName,
		"",
		[]string{"cp", path.Join("/pfs", dataRepo, "file"), "/pfs/out/file"},
		nil,
		&pps.ParallelismSpec{
			Constant: 1,
		},
		client.NewAtomInput(dataRepo, "/*"),
		"",
		false,
	))
	require.NoError(t, c.StopPipeline(pipelineName))
	// Do first commit to repo
	commit1, err := c.StartCommit(dataRepo, "master")
	require.NoError(t, err)
	_, err = c.PutFile(dataRepo, commit1.ID, "file", strings.NewReader("foo\n"))
	require.NoError(t, err)
	require.NoError(t, c.FinishCommit(dataRepo, commit1.ID))
	// wait for 10 seconds and check that no commit has been outputted
	time.Sleep(10 * time.Second)
	commits, err := c.ListCommit(pipelineName, "", "", 0)
	require.NoError(t, err)
	require.Equal(t, len(commits), 0)
	require.NoError(t, c.StartPipeline(pipelineName))
	commitIter, err := c.FlushCommit([]*pfs.Commit{commit1}, nil)
	require.NoError(t, err)
	commitInfos := collectCommitInfos(t, commitIter)
	require.Equal(t, 1, len(commitInfos))
	var buffer bytes.Buffer
	require.NoError(t, c.GetFile(pipelineName, commitInfos[0].Commit.ID, "file", 0, 0, &buffer))
	require.Equal(t, "foo\n", buffer.String())
}

func TestPipelineAutoScaledown(t *testing.T) {
	if testing.Short() {
		t.Skip("Skipping integration tests in short mode")
	}
	t.Parallel()

	c := getPachClient(t)
	// create repos
	dataRepo := uniqueString("TestPipelineAutoScaleDown")
	require.NoError(t, c.CreateRepo(dataRepo))
	// create pipeline
	pipelineName := uniqueString("pipeline-auto-scaledown")
	parallelism := 4
	scaleDownThreshold := time.Duration(10 * time.Second)
	_, err := c.PpsAPIClient.CreatePipeline(
		context.Background(),
		&pps.CreatePipelineRequest{
			Pipeline: client.NewPipeline(pipelineName),
			Transform: &pps.Transform{
				Cmd: []string{"sh"},
				Stdin: []string{
					"echo success",
				},
			},
			ParallelismSpec: &pps.ParallelismSpec{
				Constant: uint64(parallelism),
			},
			ResourceSpec: &pps.ResourceSpec{
				Memory: "100M",
			},
			Inputs: []*pps.PipelineInput{{
				Repo: &pfs.Repo{Name: dataRepo},
				Glob: "/",
			}},
			ScaleDownThreshold: types.DurationProto(scaleDownThreshold),
		})
	require.NoError(t, err)

	pipelineInfo, err := c.InspectPipeline(pipelineName)
	require.NoError(t, err)

	// Wait for the pipeline to scale down
	b := backoff.NewTestingBackOff()
	b.MaxElapsedTime = scaleDownThreshold + 30*time.Second
	checkScaleDown := func() error {
		rc, err := pipelineRc(t, pipelineInfo)
		if err != nil {
			return err
		}
		if rc.Spec.Replicas != 1 {
			return fmt.Errorf("rc.Spec.Replicas should be 1")
		}
		if !rc.Spec.Template.Spec.Containers[0].Resources.Requests.Memory().IsZero() {
			return fmt.Errorf("resource requests should be zero when the pipeline is in scale-down mode")
		}
		return nil
	}
	require.NoError(t, backoff.Retry(checkScaleDown, b))

	// Trigger a job
	commit, err := c.StartCommit(dataRepo, "master")
	require.NoError(t, err)
	_, err = c.PutFile(dataRepo, commit.ID, "file", strings.NewReader("foo\n"))
	require.NoError(t, err)
	require.NoError(t, c.FinishCommit(dataRepo, commit.ID))
	commitIter, err := c.FlushCommit([]*pfs.Commit{commit}, nil)
	require.NoError(t, err)
	commitInfos := collectCommitInfos(t, commitIter)
	require.Equal(t, 1, len(commitInfos))
	rc, err := pipelineRc(t, pipelineInfo)
	require.NoError(t, err)
	require.Equal(t, parallelism, int(rc.Spec.Replicas))
	// Check that the resource requests have been reset
	require.Equal(t, "100M", rc.Spec.Template.Spec.Containers[0].Resources.Requests.Memory().String())

	// Once the job finishes, the pipeline will scale down again
	b.Reset()
	require.NoError(t, backoff.Retry(checkScaleDown, b))
}

func TestPipelineEnv(t *testing.T) {
	if testing.Short() {
		t.Skip("Skipping integration tests in short mode")
	}
	t.Parallel()

	// make a secret to reference
	k := getKubeClient(t)
	secretName := uniqueString("test-secret")
	_, err := k.Secrets(api.NamespaceDefault).Create(
		&api.Secret{
			ObjectMeta: api.ObjectMeta{
				Name: secretName,
			},
			Data: map[string][]byte{
				"foo": []byte("foo\n"),
			},
		},
	)
	require.NoError(t, err)
	c := getPachClient(t)
	// create repos
	dataRepo := uniqueString("TestPipelineEnv_data")
	require.NoError(t, c.CreateRepo(dataRepo))
	// create pipeline
	pipelineName := uniqueString("pipeline")
	_, err = c.PpsAPIClient.CreatePipeline(
		context.Background(),
		&pps.CreatePipelineRequest{
			Pipeline: client.NewPipeline(pipelineName),
			Transform: &pps.Transform{
				Cmd: []string{"sh"},
				Stdin: []string{
					"ls /var/secret",
					"cat /var/secret/foo > /pfs/out/foo",
					"echo $bar> /pfs/out/bar",
				},
				Env: map[string]string{"bar": "bar"},
				Secrets: []*pps.Secret{
					{
						Name:      secretName,
						MountPath: "/var/secret",
					},
				},
			},
			ParallelismSpec: &pps.ParallelismSpec{
				Constant: 1,
			},
			Inputs: []*pps.PipelineInput{{
				Repo: &pfs.Repo{Name: dataRepo},
				Glob: "/*",
			}},
		})
	require.NoError(t, err)
	// Do first commit to repo
	commit, err := c.StartCommit(dataRepo, "master")
	require.NoError(t, err)
	_, err = c.PutFile(dataRepo, commit.ID, "file", strings.NewReader("foo\n"))
	require.NoError(t, err)
	require.NoError(t, c.FinishCommit(dataRepo, commit.ID))
	commitIter, err := c.FlushCommit([]*pfs.Commit{commit}, nil)
	require.NoError(t, err)
	commitInfos := collectCommitInfos(t, commitIter)
	require.Equal(t, 1, len(commitInfos))
	var buffer bytes.Buffer
	require.NoError(t, c.GetFile(pipelineName, commitInfos[0].Commit.ID, "foo", 0, 0, &buffer))
	require.Equal(t, "foo\n", buffer.String())
	buffer = bytes.Buffer{}
	require.NoError(t, c.GetFile(pipelineName, commitInfos[0].Commit.ID, "bar", 0, 0, &buffer))
	require.Equal(t, "bar\n", buffer.String())
}

func TestPipelineWithFullObjects(t *testing.T) {
	if testing.Short() {
		t.Skip("Skipping integration tests in short mode")
	}
	t.Parallel()
	c := getPachClient(t)
	// create repos
	dataRepo := uniqueString("TestPipeline_data")
	require.NoError(t, c.CreateRepo(dataRepo))
	// create pipeline
	pipelineName := uniqueString("pipeline")
	require.NoError(t, c.CreatePipeline(
		pipelineName,
		"",
		[]string{"cp", path.Join("/pfs", dataRepo, "file"), "/pfs/out/file"},
		nil,
		&pps.ParallelismSpec{
			Constant: 1,
		},
		client.NewAtomInput(dataRepo, "/*"),
		"",
		false,
	))
	// Do first commit to repo
	commit1, err := c.StartCommit(dataRepo, "master")
	require.NoError(t, err)
	_, err = c.PutFile(dataRepo, commit1.ID, "file", strings.NewReader("foo\n"))
	require.NoError(t, err)
	require.NoError(t, c.FinishCommit(dataRepo, commit1.ID))
	commitInfoIter, err := c.FlushCommit([]*pfs.Commit{client.NewCommit(dataRepo, commit1.ID)}, nil)
	require.NoError(t, err)
	commitInfos := collectCommitInfos(t, commitInfoIter)
	require.Equal(t, 1, len(commitInfos))
	var buffer bytes.Buffer
	require.NoError(t, c.GetFile(commitInfos[0].Commit.Repo.Name, commitInfos[0].Commit.ID, "file", 0, 0, &buffer))
	require.Equal(t, "foo\n", buffer.String())
	// Do second commit to repo
	commit2, err := c.StartCommit(dataRepo, "master")
	require.NoError(t, err)
	_, err = c.PutFile(dataRepo, commit2.ID, "file", strings.NewReader("bar\n"))
	require.NoError(t, err)
	require.NoError(t, c.FinishCommit(dataRepo, commit2.ID))
	commitInfoIter, err = c.FlushCommit([]*pfs.Commit{client.NewCommit(dataRepo, "master")}, nil)
	require.NoError(t, err)
	commitInfos = collectCommitInfos(t, commitInfoIter)
	require.Equal(t, 1, len(commitInfos))
	buffer = bytes.Buffer{}
	require.NoError(t, c.GetFile(commitInfos[0].Commit.Repo.Name, commitInfos[0].Commit.ID, "file", 0, 0, &buffer))
	require.Equal(t, "foo\nbar\n", buffer.String())
}

func TestPipelineWithExistingInputCommits(t *testing.T) {
	if testing.Short() {
		t.Skip("Skipping integration tests in short mode")
	}
	t.Parallel()
	c := getPachClient(t)
	// create repos
	dataRepo := uniqueString("TestPipeline_data")
	require.NoError(t, c.CreateRepo(dataRepo))
	// Do first commit to repo
	commit1, err := c.StartCommit(dataRepo, "master")
	require.NoError(t, err)
	_, err = c.PutFile(dataRepo, commit1.ID, "file", strings.NewReader("foo\n"))
	require.NoError(t, err)
	require.NoError(t, c.FinishCommit(dataRepo, commit1.ID))
	// Do second commit to repo
	commit2, err := c.StartCommit(dataRepo, "master")
	require.NoError(t, err)
	_, err = c.PutFile(dataRepo, commit2.ID, "file", strings.NewReader("bar\n"))
	require.NoError(t, err)
	require.NoError(t, c.FinishCommit(dataRepo, commit2.ID))
	// create pipeline
	pipelineName := uniqueString("pipeline")
	require.NoError(t, c.CreatePipeline(
		pipelineName,
		"",
		[]string{"cp", path.Join("/pfs", dataRepo, "file"), "/pfs/out/file"},
		nil,
		&pps.ParallelismSpec{
			Constant: 1,
		},
		client.NewAtomInput(dataRepo, "/*"),
		"",
		false,
	))

	commitInfoIter, err := c.FlushCommit([]*pfs.Commit{client.NewCommit(dataRepo, "master")}, nil)
	require.NoError(t, err)
	commitInfos := collectCommitInfos(t, commitInfoIter)
	require.Equal(t, 1, len(commitInfos))
	buffer := bytes.Buffer{}
	require.NoError(t, c.GetFile(commitInfos[0].Commit.Repo.Name, commitInfos[0].Commit.ID, "file", 0, 0, &buffer))
	require.Equal(t, "foo\nbar\n", buffer.String())

	// Make sure that we got two output commits
	commitInfos, err = c.ListCommit(pipelineName, "master", "", 0)
	require.NoError(t, err)
	require.Equal(t, 2, len(commitInfos))
}

func TestPipelineThatSymlinks(t *testing.T) {
	if testing.Short() {
		t.Skip("Skipping integration tests in short mode")
	}
	t.Parallel()
	c := getPachClient(t)

	// create repos
	dataRepo := uniqueString("TestPipeline_data")
	require.NoError(t, c.CreateRepo(dataRepo))

	// create pipeline
	pipelineName := uniqueString("pipeline")
	require.NoError(t, c.CreatePipeline(
		pipelineName,
		"",
		[]string{"bash"},
		[]string{
			// Symlinks to input files
			fmt.Sprintf("ln -s /pfs/%s/foo /pfs/out/foo", dataRepo),
			fmt.Sprintf("ln -s /pfs/%s/dir1/bar /pfs/out/bar", dataRepo),
			"mkdir /pfs/out/dir",
			fmt.Sprintf("ln -s /pfs/%s/dir2 /pfs/out/dir/dir2", dataRepo),
			// Symlinks to external files
			"echo buzz > /tmp/buzz",
			"ln -s /tmp/buzz /pfs/out/buzz",
		},
		&pps.ParallelismSpec{
			Constant: 1,
		},
		client.NewAtomInput(dataRepo, "/"),
		"",
		false,
	))

	// Do first commit to repo
	commit, err := c.StartCommit(dataRepo, "master")
	require.NoError(t, err)
	_, err = c.PutFile(dataRepo, commit.ID, "foo", strings.NewReader("foo"))
	require.NoError(t, err)
	_, err = c.PutFile(dataRepo, commit.ID, "dir1/bar", strings.NewReader("bar"))
	require.NoError(t, err)
	_, err = c.PutFile(dataRepo, commit.ID, "dir2/foo", strings.NewReader("foo"))
	require.NoError(t, err)
	require.NoError(t, c.FinishCommit(dataRepo, commit.ID))

	commitInfoIter, err := c.FlushCommit([]*pfs.Commit{client.NewCommit(dataRepo, "master")}, nil)
	require.NoError(t, err)
	commitInfos := collectCommitInfos(t, commitInfoIter)
	require.Equal(t, 1, len(commitInfos))

	// Check that the output files are identical to the input files.
	buffer := bytes.Buffer{}
	require.NoError(t, c.GetFile(commitInfos[0].Commit.Repo.Name, commitInfos[0].Commit.ID, "foo", 0, 0, &buffer))
	require.Equal(t, "foo", buffer.String())
	buffer.Reset()
	require.NoError(t, c.GetFile(commitInfos[0].Commit.Repo.Name, commitInfos[0].Commit.ID, "bar", 0, 0, &buffer))
	require.Equal(t, "bar", buffer.String())
	buffer.Reset()
	require.NoError(t, c.GetFile(commitInfos[0].Commit.Repo.Name, commitInfos[0].Commit.ID, "dir/dir2/foo", 0, 0, &buffer))
	require.Equal(t, "foo", buffer.String())
	buffer.Reset()
	require.NoError(t, c.GetFile(commitInfos[0].Commit.Repo.Name, commitInfos[0].Commit.ID, "buzz", 0, 0, &buffer))
	require.Equal(t, "buzz\n", buffer.String())

	// Make sure that we skipped the upload by checking that the input file
	// and the output file have the same object refs.
	inputFooFileInfo, err := c.InspectFile(dataRepo, commit.ID, "foo")
	require.NoError(t, err)
	outputFooFileInfo, err := c.InspectFile(pipelineName, commitInfos[0].Commit.ID, "foo")
	require.NoError(t, err)
	require.Equal(t, inputFooFileInfo.Objects, outputFooFileInfo.Objects)
	inputFooFileInfo, err = c.InspectFile(dataRepo, commit.ID, "dir1/bar")
	require.NoError(t, err)
	outputFooFileInfo, err = c.InspectFile(pipelineName, commitInfos[0].Commit.ID, "bar")
	require.NoError(t, err)
	require.Equal(t, inputFooFileInfo.Objects, outputFooFileInfo.Objects)
	inputFooFileInfo, err = c.InspectFile(dataRepo, commit.ID, "dir2/foo")
	require.NoError(t, err)
	outputFooFileInfo, err = c.InspectFile(pipelineName, commitInfos[0].Commit.ID, "dir/dir2/foo")
	require.NoError(t, err)
	require.Equal(t, inputFooFileInfo.Objects, outputFooFileInfo.Objects)
}

// TestChainedPipelines tracks https://github.com/pachyderm/pachyderm/issues/797
func TestChainedPipelines(t *testing.T) {
	if testing.Short() {
		t.Skip("Skipping integration tests in short mode")
	}
	t.Parallel()
	c := getPachClient(t)
	aRepo := uniqueString("A")
	require.NoError(t, c.CreateRepo(aRepo))

	dRepo := uniqueString("D")
	require.NoError(t, c.CreateRepo(dRepo))

	aCommit, err := c.StartCommit(aRepo, "master")
	require.NoError(t, err)
	_, err = c.PutFile(aRepo, "master", "file", strings.NewReader("foo\n"))
	require.NoError(t, err)
	require.NoError(t, c.FinishCommit(aRepo, "master"))

	dCommit, err := c.StartCommit(dRepo, "master")
	require.NoError(t, err)
	_, err = c.PutFile(dRepo, "master", "file", strings.NewReader("bar\n"))
	require.NoError(t, err)
	require.NoError(t, c.FinishCommit(dRepo, "master"))

	bPipeline := uniqueString("B")
	require.NoError(t, c.CreatePipeline(
		bPipeline,
		"",
		[]string{"cp", path.Join("/pfs", aRepo, "file"), "/pfs/out/file"},
		nil,
		&pps.ParallelismSpec{
			Constant: 1,
		},
		client.NewAtomInput(aRepo, "/"),
		"",
		false,
	))

	cPipeline := uniqueString("C")
	require.NoError(t, c.CreatePipeline(
		cPipeline,
		"",
		[]string{"sh"},
		[]string{fmt.Sprintf("cp /pfs/%s/file /pfs/out/bFile", bPipeline),
			fmt.Sprintf("cp /pfs/%s/file /pfs/out/dFile", dRepo)},
		&pps.ParallelismSpec{
			Constant: 1,
		},
		client.NewCrossInput(
			client.NewAtomInput(bPipeline, "/"),
			client.NewAtomInput(dRepo, "/"),
		),
		"",
		false,
	))
	resultIter, err := c.FlushCommit([]*pfs.Commit{aCommit, dCommit}, nil)
	require.NoError(t, err)
	results := collectCommitInfos(t, resultIter)
	require.Equal(t, 1, len(results))
}

// DAG:
//
// A
// |
// B  E
// | /
// C
// |
// D
func TestChainedPipelinesNoDelay(t *testing.T) {
	if testing.Short() {
		t.Skip("Skipping integration tests in short mode")
	}
	t.Parallel()
	c := getPachClient(t)
	aRepo := uniqueString("A")
	require.NoError(t, c.CreateRepo(aRepo))

	eRepo := uniqueString("E")
	require.NoError(t, c.CreateRepo(eRepo))

	aCommit, err := c.StartCommit(aRepo, "master")
	require.NoError(t, err)
	_, err = c.PutFile(aRepo, "master", "file", strings.NewReader("foo\n"))
	require.NoError(t, err)
	require.NoError(t, c.FinishCommit(aRepo, "master"))

	eCommit, err := c.StartCommit(eRepo, "master")
	require.NoError(t, err)
	_, err = c.PutFile(eRepo, "master", "file", strings.NewReader("bar\n"))
	require.NoError(t, err)
	require.NoError(t, c.FinishCommit(eRepo, "master"))

	bPipeline := uniqueString("B")
	require.NoError(t, c.CreatePipeline(
		bPipeline,
		"",
		[]string{"cp", path.Join("/pfs", aRepo, "file"), "/pfs/out/file"},
		nil,
		&pps.ParallelismSpec{
			Constant: 1,
		},
		client.NewAtomInput(aRepo, "/"),
		"",
		false,
	))

	cPipeline := uniqueString("C")
	require.NoError(t, c.CreatePipeline(
		cPipeline,
		"",
		[]string{"sh"},
		[]string{fmt.Sprintf("cp /pfs/%s/file /pfs/out/bFile", bPipeline),
			fmt.Sprintf("cp /pfs/%s/file /pfs/out/eFile", eRepo)},
		&pps.ParallelismSpec{
			Constant: 1,
		},
		client.NewCrossInput(
			client.NewAtomInput(bPipeline, "/"),
			client.NewAtomInput(eRepo, "/"),
		),
		"",
		false,
	))

	dPipeline := uniqueString("D")
	require.NoError(t, c.CreatePipeline(
		dPipeline,
		"",
		[]string{"sh"},
		[]string{fmt.Sprintf("cp /pfs/%s/bFile /pfs/out/bFile", cPipeline),
			fmt.Sprintf("cp /pfs/%s/eFile /pfs/out/eFile", cPipeline)},
		&pps.ParallelismSpec{
			Constant: 1,
		},
		client.NewAtomInput(cPipeline, "/"),
		"",
		false,
	))

	resultsIter, err := c.FlushCommit([]*pfs.Commit{aCommit, eCommit}, nil)
	require.NoError(t, err)
	results := collectCommitInfos(t, resultsIter)
	require.Equal(t, 2, len(results))

	eCommit2, err := c.StartCommit(eRepo, "master")
	require.NoError(t, err)
	_, err = c.PutFile(eRepo, "master", "file", strings.NewReader("bar\n"))
	require.NoError(t, err)
	require.NoError(t, c.FinishCommit(eRepo, "master"))

	resultsIter, err = c.FlushCommit([]*pfs.Commit{eCommit2}, nil)
	require.NoError(t, err)
	results = collectCommitInfos(t, resultsIter)
	require.Equal(t, 2, len(results))

	// Get number of jobs triggered in pipeline D
	jobInfos, err := c.ListJob(dPipeline, nil)
	require.NoError(t, err)
	require.Equal(t, 2, len(jobInfos))
}

func collectCommitInfos(t testing.TB, commitInfoIter client.CommitInfoIterator) []*pfs.CommitInfo {
	var commitInfos []*pfs.CommitInfo
	for {
		commitInfo, err := commitInfoIter.Next()
		if err == io.EOF {
			return commitInfos
		}
		require.NoError(t, err)
		commitInfos = append(commitInfos, commitInfo)
	}
}

func TestParallelismSpec(t *testing.T) {
	if testing.Short() {
		t.Skip("Skipping integration tests in short mode")
	}
	kubeclient := getKubeClient(t)
	nodes, err := kubeclient.Nodes().List(api.ListOptions{})
	numNodes := len(nodes.Items)

	// Test Constant strategy
	parellelism, err := ppsserver.GetExpectedNumWorkers(getKubeClient(t), &pps.ParallelismSpec{
		Constant: 7,
	})
	require.NoError(t, err)
	require.Equal(t, 7, parellelism)

	// Coefficient == 1 (basic test)
	// TODO(msteffen): This test can fail when run against cloud providers, if the
	// remote cluster has more than one node (in which case "Coefficient: 1" will
	// cause more than 1 worker to start)
	parellelism, err = ppsserver.GetExpectedNumWorkers(kubeclient, &pps.ParallelismSpec{
		Coefficient: 1,
	})
	require.NoError(t, err)
	require.Equal(t, numNodes, parellelism)

	// Coefficient > 1
	parellelism, err = ppsserver.GetExpectedNumWorkers(kubeclient, &pps.ParallelismSpec{
		Coefficient: 2,
	})
	require.NoError(t, err)
	require.Equal(t, 2*numNodes, parellelism)

	// Make sure we start at least one worker
	parellelism, err = ppsserver.GetExpectedNumWorkers(kubeclient, &pps.ParallelismSpec{
		Coefficient: 0.01,
	})
	require.NoError(t, err)
	require.Equal(t, 1, parellelism)

	// Test 0-initialized JobSpec
	parellelism, err = ppsserver.GetExpectedNumWorkers(kubeclient, &pps.ParallelismSpec{})
	require.NoError(t, err)
	require.Equal(t, numNodes, parellelism)

	// Test nil JobSpec
	parellelism, err = ppsserver.GetExpectedNumWorkers(kubeclient, nil)
	require.NoError(t, err)
	require.Equal(t, numNodes, parellelism)
}

func TestPipelineJobDeletion(t *testing.T) {
	if testing.Short() {
		t.Skip("Skipping integration tests in short mode")
	}
	t.Parallel()

	c := getPachClient(t)
	// create repos
	dataRepo := uniqueString("TestPipeline_data")
	require.NoError(t, c.CreateRepo(dataRepo))
	// create pipeline
	pipelineName := uniqueString("pipeline")
	require.NoError(t, c.CreatePipeline(
		pipelineName,
		"",
		[]string{"cp", path.Join("/pfs", dataRepo, "file"), "/pfs/out/file"},
		nil,
		&pps.ParallelismSpec{
			Constant: 1,
		},
		client.NewAtomInput(dataRepo, "/"),
		"",
		false,
	))

	commit, err := c.StartCommit(dataRepo, "master")
	require.NoError(t, err)
	_, err = c.PutFile(dataRepo, commit.ID, "file", strings.NewReader("foo\n"))
	require.NoError(t, err)
	require.NoError(t, c.FinishCommit(dataRepo, commit.ID))

	commitIter, err := c.FlushCommit([]*pfs.Commit{commit}, nil)
	require.NoError(t, err)

	_, err = commitIter.Next()
	require.NoError(t, err)

	// Now delete the corresponding job
	jobInfos, err := c.ListJob(pipelineName, nil)
	require.NoError(t, err)
	require.Equal(t, 1, len(jobInfos))
	err = c.DeleteJob(jobInfos[0].Job.ID)
	require.NoError(t, err)
}

func TestStopJob(t *testing.T) {
	if testing.Short() {
		t.Skip("Skipping integration tests in short mode")
	}
	t.Parallel()

	c := getPachClient(t)
	// create repos
	dataRepo := uniqueString("TestStopJob")
	require.NoError(t, c.CreateRepo(dataRepo))
	// create pipeline
	pipelineName := uniqueString("pipeline-stop-job")
	require.NoError(t, c.CreatePipeline(
		pipelineName,
		"",
		[]string{"sleep", "20"},
		nil,
		&pps.ParallelismSpec{
			Constant: 1,
		},
		client.NewAtomInput(dataRepo, "/"),
		"",
		false,
	))

	// Create two input commits to trigger two jobs.
	// We will stop the first job midway through, and assert that the
	// second job finishes.
	commit1, err := c.StartCommit(dataRepo, "master")
	require.NoError(t, err)
	_, err = c.PutFile(dataRepo, commit1.ID, "file", strings.NewReader("foo\n"))
	require.NoError(t, err)
	require.NoError(t, c.FinishCommit(dataRepo, commit1.ID))

	commit2, err := c.StartCommit(dataRepo, "master")
	require.NoError(t, err)
	_, err = c.PutFile(dataRepo, commit2.ID, "file", strings.NewReader("foo\n"))
	require.NoError(t, err)
	require.NoError(t, c.FinishCommit(dataRepo, commit2.ID))

	var jobID string
	b := backoff.NewTestingBackOff()
	require.NoError(t, backoff.Retry(func() error {
		jobInfos, err := c.ListJob(pipelineName, nil)
		require.NoError(t, err)
		if len(jobInfos) != 1 {
			return fmt.Errorf("len(jobInfos) should be 1")
		}
		jobID = jobInfos[0].Job.ID
		if pps.JobState_JOB_RUNNING != jobInfos[0].State {
			return fmt.Errorf("jobInfos[0] has the wrong state")
		}
		return nil
	}, b))

	// Now stop the first job
	err = c.StopJob(jobID)
	require.NoError(t, err)
	jobInfo, err := c.InspectJob(jobID, true)
	require.NoError(t, err)
	require.Equal(t, pps.JobState_JOB_KILLED, jobInfo.State)

	b.Reset()
	// Check that the second job completes
	require.NoError(t, backoff.Retry(func() error {
		jobInfos, err := c.ListJob(pipelineName, nil)
		require.NoError(t, err)
		if len(jobInfos) != 2 {
			return fmt.Errorf("len(jobInfos) should be 2")
		}
		jobID = jobInfos[0].Job.ID
		return nil
	}, b))
	jobInfo, err = c.InspectJob(jobID, true)
	require.NoError(t, err)
	require.Equal(t, pps.JobState_JOB_SUCCESS, jobInfo.State)
}

func TestGetLogs(t *testing.T) {
	if testing.Short() {
		t.Skip("Skipping integration tests in short mode")
	}
	t.Parallel()

	c := getPachClient(t)
	// create repos
	dataRepo := uniqueString("data")
	require.NoError(t, c.CreateRepo(dataRepo))
	// create pipeline
	pipelineName := uniqueString("pipeline")
	require.NoError(t, c.CreatePipeline(
		pipelineName,
		"",
		[]string{"sh"},
		[]string{
			fmt.Sprintf("cp /pfs/%s/file /pfs/out/file", dataRepo),
			"echo foo",
			"echo foo",
		},
		&pps.ParallelismSpec{
			Constant: 1,
		},
		client.NewAtomInput(dataRepo, "/*"),
		"",
		false,
	))

	// Commit data to repo and flush commit
	commit, err := c.StartCommit(dataRepo, "")
	require.NoError(t, err)
	_, err = c.PutFile(dataRepo, commit.ID, "file", strings.NewReader("foo\n"))
	require.NoError(t, err)
	require.NoError(t, c.FinishCommit(dataRepo, commit.ID))
	require.NoError(t, c.SetBranch(dataRepo, commit.ID, "master"))
	commitIter, err := c.FlushCommit([]*pfs.Commit{commit}, nil)
	require.NoError(t, err)
	_, err = commitIter.Next()
	require.NoError(t, err)

	// List output commits, to make sure one exists?
	commits, err := c.ListCommitByRepo(pipelineName)
	require.NoError(t, err)
	require.True(t, len(commits) == 1)

	// Get logs from pipeline, using pipeline
	iter := c.GetLogs(pipelineName, "", nil, false)
	var numLogs int
	for iter.Next() {
		numLogs++
		require.True(t, iter.Message().Message != "")
	}
	require.True(t, numLogs > 0)
	require.NoError(t, iter.Err())

	// Get logs from pipeline, using a pipeline that doesn't exist. There should
	// be an error
	iter = c.GetLogs("__DOES_NOT_EXIST__", "", nil, false)
	require.False(t, iter.Next())
	require.YesError(t, iter.Err())
	require.Matches(t, "could not get", iter.Err().Error())

	// Get logs from pipeline, using job
	// (1) Get job ID, from pipeline that just ran
	jobInfos, err := c.ListJob(pipelineName, nil)
	require.NoError(t, err)
	require.True(t, len(jobInfos) == 1)
	// (2) Get logs using extracted job ID
	// wait for logs to be collected
	time.Sleep(10 * time.Second)
	iter = c.GetLogs("", jobInfos[0].Job.ID, nil, false)
	numLogs = 0
	for iter.Next() {
		numLogs++
		require.True(t, iter.Message().Message != "")
	}
	// Make sure that we've seen some logs
	require.True(t, numLogs > 0)
	require.NoError(t, iter.Err())

	// Get logs from pipeline, using a job that doesn't exist. There should
	// be an error
	iter = c.GetLogs("", "__DOES_NOT_EXIST__", nil, false)
	require.False(t, iter.Next())
	require.YesError(t, iter.Err())
	require.Matches(t, "could not get", iter.Err().Error())

	// Filter logs based on input (using file that exists). Get logs using file
	// path, hex hash, and base64 hash, and make sure you get the same log lines
	fileInfo, err := c.InspectFile(dataRepo, commit.ID, "/file")
	require.NoError(t, err)

	// TODO(msteffen) This code shouldn't be wrapped in a backoff, but for some
	// reason GetLogs is not yet 100% consistent. This reduces flakes in testing.
	require.NoError(t, backoff.Retry(func() error {
		pathLog := c.GetLogs("", jobInfos[0].Job.ID, []string{"/file"}, false)

		hexHash := "19fdf57bdf9eb5a9602bfa9c0e6dd7ed3835f8fd431d915003ea82747707be66"
		require.Equal(t, hexHash, hex.EncodeToString(fileInfo.Hash)) // sanity-check test
		hexLog := c.GetLogs("", jobInfos[0].Job.ID, []string{hexHash}, false)

		base64Hash := "Gf31e9+etalgK/qcDm3X7Tg1+P1DHZFQA+qCdHcHvmY="
		require.Equal(t, base64Hash, base64.StdEncoding.EncodeToString(fileInfo.Hash))
		base64Log := c.GetLogs("", jobInfos[0].Job.ID, []string{base64Hash}, false)

		numLogs = 0
		for {
			havePathLog, haveHexLog, haveBase64Log := pathLog.Next(), hexLog.Next(), base64Log.Next()
			if havePathLog != haveHexLog || haveHexLog != haveBase64Log {
				return fmt.Errorf("Unequal log lengths")
			}
			if !havePathLog {
				break
			}
			numLogs++
			if pathLog.Message().Message != hexLog.Message().Message ||
				hexLog.Message().Message != base64Log.Message().Message {
				return fmt.Errorf(
					"unequal logs, pathLogs: \"%s\" hexLog: \"%s\" base64Log: \"%s\"",
					pathLog.Message().Message,
					hexLog.Message().Message,
					base64Log.Message().Message)
			}
		}
		for _, logsiter := range []*client.LogsIter{pathLog, hexLog, base64Log} {
			if logsiter.Err() != nil {
				return logsiter.Err()
			}
		}
		if numLogs == 0 {
			return fmt.Errorf("no logs found")
		}
		return nil
	}, backoff.NewTestingBackOff()))

	// Filter logs based on input (using file that doesn't exist). There should
	// be no logs
	iter = c.GetLogs("", jobInfos[0].Job.ID, []string{"__DOES_NOT_EXIST__"}, false)
	require.False(t, iter.Next())
	require.NoError(t, iter.Err())
}

func TestPfsPutFile(t *testing.T) {
	if testing.Short() {
		t.Skip("Skipping integration tests in short mode")
	}
	t.Parallel()

	c := getPachClient(t)
	// create repos
	repo1 := uniqueString("TestPfsPutFile1")
	require.NoError(t, c.CreateRepo(repo1))
	repo2 := uniqueString("TestPfsPutFile2")
	require.NoError(t, c.CreateRepo(repo2))

	commit1, err := c.StartCommit(repo1, "")
	require.NoError(t, err)
	_, err = c.PutFile(repo1, commit1.ID, "file1", strings.NewReader("foo\n"))
	require.NoError(t, err)
	_, err = c.PutFile(repo1, commit1.ID, "file2", strings.NewReader("bar\n"))
	require.NoError(t, err)
	_, err = c.PutFile(repo1, commit1.ID, "dir1/file3", strings.NewReader("fizz\n"))
	require.NoError(t, err)
	for i := 0; i < 100; i++ {
		_, err = c.PutFile(repo1, commit1.ID, fmt.Sprintf("dir1/dir2/file%d", i), strings.NewReader(fmt.Sprintf("content%d\n", i)))
		require.NoError(t, err)
	}
	require.NoError(t, c.FinishCommit(repo1, commit1.ID))

	commit2, err := c.StartCommit(repo2, "")
	require.NoError(t, err)
	err = c.PutFileURL(repo2, commit2.ID, "file", fmt.Sprintf("pfs://0.0.0.0:650/%s/%s/file1", repo1, commit1.ID), false)
	require.NoError(t, err)
	require.NoError(t, c.FinishCommit(repo2, commit2.ID))
	var buf bytes.Buffer
	require.NoError(t, c.GetFile(repo2, commit2.ID, "file", 0, 0, &buf))
	require.Equal(t, "foo\n", buf.String())

	commit3, err := c.StartCommit(repo2, "")
	require.NoError(t, err)
	err = c.PutFileURL(repo2, commit3.ID, "", fmt.Sprintf("pfs://0.0.0.0:650/%s/%s", repo1, commit1.ID), true)
	require.NoError(t, err)
	require.NoError(t, c.FinishCommit(repo2, commit3.ID))
	buf = bytes.Buffer{}
	require.NoError(t, c.GetFile(repo2, commit3.ID, "file1", 0, 0, &buf))
	require.Equal(t, "foo\n", buf.String())
	buf = bytes.Buffer{}
	require.NoError(t, c.GetFile(repo2, commit3.ID, "file2", 0, 0, &buf))
	require.Equal(t, "bar\n", buf.String())
	buf = bytes.Buffer{}
	require.NoError(t, c.GetFile(repo2, commit3.ID, "dir1/file3", 0, 0, &buf))
	require.Equal(t, "fizz\n", buf.String())
	for i := 0; i < 100; i++ {
		buf = bytes.Buffer{}
		require.NoError(t, c.GetFile(repo2, commit3.ID, fmt.Sprintf("dir1/dir2/file%d", i), 0, 0, &buf))
		require.Equal(t, fmt.Sprintf("content%d\n", i), buf.String())
	}
}

func TestAllDatumsAreProcessed(t *testing.T) {
	if testing.Short() {
		t.Skip("Skipping integration tests in short mode")
	}
	t.Parallel()
	c := getPachClient(t)

	dataRepo1 := uniqueString("TestAllDatumsAreProcessed_data1")
	require.NoError(t, c.CreateRepo(dataRepo1))
	dataRepo2 := uniqueString("TestAllDatumsAreProcessed_data2")
	require.NoError(t, c.CreateRepo(dataRepo2))

	commit1, err := c.StartCommit(dataRepo1, "master")
	require.NoError(t, err)
	_, err = c.PutFile(dataRepo1, "master", "file1", strings.NewReader("foo\n"))
	require.NoError(t, err)
	_, err = c.PutFile(dataRepo1, "master", "file2", strings.NewReader("foo\n"))
	require.NoError(t, err)
	require.NoError(t, c.FinishCommit(dataRepo1, "master"))

	commit2, err := c.StartCommit(dataRepo2, "master")
	require.NoError(t, err)
	_, err = c.PutFile(dataRepo2, "master", "file1", strings.NewReader("foo\n"))
	require.NoError(t, err)
	_, err = c.PutFile(dataRepo2, "master", "file2", strings.NewReader("foo\n"))
	require.NoError(t, err)
	require.NoError(t, c.FinishCommit(dataRepo2, "master"))

	require.NoError(t, c.CreatePipeline(
		uniqueString("TestAllDatumsAreProcessed_pipelines"),
		"",
		[]string{"bash"},
		[]string{
			fmt.Sprintf("cat /pfs/%s/* /pfs/%s/* > /pfs/out/file", dataRepo1, dataRepo2),
		},
		nil,
		client.NewCrossInput(
			client.NewAtomInput(dataRepo1, "/*"),
			client.NewAtomInput(dataRepo2, "/*"),
		),
		"",
		false,
	))

	commitIter, err := c.FlushCommit([]*pfs.Commit{commit1, commit2}, nil)
	require.NoError(t, err)
	commitInfos := collectCommitInfos(t, commitIter)
	require.Equal(t, 1, len(commitInfos))

	var buf bytes.Buffer
	require.NoError(t, c.GetFile(commitInfos[0].Commit.Repo.Name, commitInfos[0].Commit.ID, "file", 0, 0, &buf))
	// should be 8 because each file gets copied twice due to cross product
	require.Equal(t, strings.Repeat("foo\n", 8), buf.String())
}

func TestDatumStatusRestart(t *testing.T) {
	if testing.Short() {
		t.Skip("Skipping integration tests in short mode")
	}
	t.Parallel()
	c := getPachClient(t)

	dataRepo := uniqueString("TestDatumDedup_data")
	require.NoError(t, c.CreateRepo(dataRepo))

	commit1, err := c.StartCommit(dataRepo, "master")
	require.NoError(t, err)
	_, err = c.PutFile(dataRepo, commit1.ID, "file", strings.NewReader("foo"))
	require.NoError(t, err)
	require.NoError(t, c.FinishCommit(dataRepo, commit1.ID))

	pipeline := uniqueString("pipeline")
	// This pipeline sleeps for 20 secs per datum
	require.NoError(t, c.CreatePipeline(
		pipeline,
		"",
		[]string{"bash"},
		[]string{
			"sleep 20",
		},
		nil,
		client.NewAtomInput(dataRepo, "/*"),
		"",
		false,
	))
	var jobID string
	var datumStarted time.Time
	checkStatus := func() {
		started := time.Now()
		for {
			time.Sleep(time.Second)
			if time.Since(started) > time.Second*60 {
				t.Fatalf("failed to find status in time")
			}
			jobs, err := c.ListJob(pipeline, nil)
			require.NoError(t, err)
			if len(jobs) == 0 {
				continue
			}
			jobID = jobs[0].Job.ID
			jobInfo, err := c.InspectJob(jobs[0].Job.ID, false)
			require.NoError(t, err)
			if len(jobInfo.WorkerStatus) == 0 {
				continue
			}
			if jobInfo.WorkerStatus[0].JobID == jobInfo.Job.ID {
				// This method is called before and after the datum is
				// restarted, this makes sure that the restart actually did
				// something.
				// The first time this function is called, datumStarted is zero
				// so `Before` is true for any non-zero time.
				_datumStarted, err := types.TimestampFromProto(jobInfo.WorkerStatus[0].Started)
				require.NoError(t, err)
				require.True(t, datumStarted.Before(_datumStarted))
				datumStarted = _datumStarted
				break
			}
		}
	}
	checkStatus()
	require.NoError(t, c.RestartDatum(jobID, []string{"/file"}))
	checkStatus()

	commitIter, err := c.FlushCommit([]*pfs.Commit{commit1}, nil)
	require.NoError(t, err)
	commitInfos := collectCommitInfos(t, commitIter)
	require.Equal(t, 1, len(commitInfos))
}

func TestUseMultipleWorkers(t *testing.T) {
	if testing.Short() {
		t.Skip("Skipping integration tests in short mode")
	}
	t.Parallel()
	c := getPachClient(t)

	dataRepo := uniqueString("TestUseMultipleWorkers_data")
	require.NoError(t, c.CreateRepo(dataRepo))

	commit1, err := c.StartCommit(dataRepo, "master")
	require.NoError(t, err)
	for i := 0; i < 20; i++ {
		_, err = c.PutFile(dataRepo, commit1.ID, fmt.Sprintf("file%d", i), strings.NewReader("foo"))
		require.NoError(t, err)
	}
	require.NoError(t, c.FinishCommit(dataRepo, commit1.ID))

	pipeline := uniqueString("pipeline")
	// This pipeline sleeps for 20 secs per datum
	require.NoError(t, c.CreatePipeline(
		pipeline,
		"",
		[]string{"bash"},
		[]string{
			"sleep 5",
		},
		&pps.ParallelismSpec{
			Constant: 2,
		},
		client.NewAtomInput(dataRepo, "/*"),
		"",
		false,
	))
	err = backoff.Retry(func() error {
		jobs, err := c.ListJob(pipeline, nil)
		require.NoError(t, err)
		if len(jobs) == 0 {
			return fmt.Errorf("failed to find jobs")
		}
		jobInfo, err := c.InspectJob(jobs[0].Job.ID, false)
		require.NoError(t, err)
		if len(jobInfo.WorkerStatus) != 2 {
			return fmt.Errorf("incorrect number of statuses: %v", len(jobInfo.WorkerStatus))
		}
		return nil
	}, backoff.NewTestingBackOff())
	require.NoError(t, err)
}

// TestSystemResourceRequest doesn't create any jobs or pipelines, it
// just makes sure that when pachyderm is deployed, we give rethinkdb, pachd,
// and etcd default resource requests. This prevents them from overloading
// nodes and getting evicted, which can slow down or break a cluster.
func TestSystemResourceRequests(t *testing.T) {
	if testing.Short() {
		t.Skip("Skipping integration tests in short mode")
	}
	t.Parallel()
	kubeClient := getKubeClient(t)

	// Expected resource requests for pachyderm system pods:
	defaultLocalMem := map[string]string{
		"pachd": "512M",
		"etcd":  "256M",
	}
	defaultLocalCPU := map[string]string{
		"pachd": "250m",
		"etcd":  "250m",
	}
	defaultCloudMem := map[string]string{
		"pachd": "3G",
		"etcd":  "2G",
	}
	defaultCloudCPU := map[string]string{
		"pachd": "1",
		"etcd":  "1",
	}
	// Get Pod info for 'app' from k8s
	var c api.Container
	for _, app := range []string{"pachd", "etcd"} {
		err := backoff.Retry(func() error {
			podList, err := kubeClient.Pods(api.NamespaceDefault).List(api.ListOptions{
				LabelSelector: labels.SelectorFromSet(
					map[string]string{"app": app, "suite": "pachyderm"}),
			})
			if err != nil {
				return err
			}
			if len(podList.Items) < 1 {
				return fmt.Errorf("could not find pod for %s", app) // retry
			}
			c = podList.Items[0].Spec.Containers[0]
			return nil
		}, backoff.NewTestingBackOff())
		require.NoError(t, err)

		// Make sure the pod's container has resource requests
		cpu, ok := c.Resources.Requests[api.ResourceCPU]
		require.True(t, ok, "could not get CPU request for "+app)
		require.True(t, cpu.String() == defaultLocalCPU[app] ||
			cpu.String() == defaultCloudCPU[app])
		mem, ok := c.Resources.Requests[api.ResourceMemory]
		require.True(t, ok, "could not get memory request for "+app)
		require.True(t, mem.String() == defaultLocalMem[app] ||
			mem.String() == defaultCloudMem[app])
	}
}

// TODO(msteffen) Refactor other tests to use this helper
func PutFileAndFlush(t *testing.T, repo, branch, filepath, contents string) *pfs.Commit {
	// This may be a bit wasteful, since the calling test likely has its own
	// client, but for a test the overhead seems acceptable (and the code is
	// shorter)
	c := getPachClient(t)

	commit, err := c.StartCommit(repo, branch)
	require.NoError(t, err)
	_, err = c.PutFile(repo, commit.ID, filepath, strings.NewReader(contents))
	require.NoError(t, err)

	require.NoError(t, c.FinishCommit(repo, commit.ID))
	_, err = c.FlushCommit([]*pfs.Commit{commit}, nil)
	require.NoError(t, err)
	return commit
}

// TestPipelineResourceRequest creates a pipeline with a resource request, and
// makes sure that's passed to k8s (by inspecting the pipeline's pods)
func TestPipelineResourceRequest(t *testing.T) {
	if testing.Short() {
		t.Skip("Skipping integration tests in short mode")
	}
	t.Parallel()

	c := getPachClient(t)
	// create repos
	dataRepo := uniqueString("TestPipelineResourceRequest")
	pipelineName := uniqueString("TestPipelineResourceRequest_Pipeline")
	require.NoError(t, c.CreateRepo(dataRepo))
	// Resources are not yet in client.CreatePipeline() (we may add them later)
	_, err := c.PpsAPIClient.CreatePipeline(
		context.Background(),
		&pps.CreatePipelineRequest{
			Pipeline: &pps.Pipeline{pipelineName},
			Transform: &pps.Transform{
				Cmd: []string{"cp", path.Join("/pfs", dataRepo, "file"), "/pfs/out/file"},
			},
			ParallelismSpec: &pps.ParallelismSpec{
				Constant: 1,
			},
			ResourceSpec: &pps.ResourceSpec{
				Memory: "100M",
				Cpu:    0.5,
				Gpu:    1,
			},
			Inputs: []*pps.PipelineInput{{
				Repo:   &pfs.Repo{dataRepo},
				Branch: "master",
				Glob:   "/*",
			}},
		})
	require.NoError(t, err)
	PutFileAndFlush(t, dataRepo, "master", "file", "foo\n")

	// Get info about the pipeline pods from k8s & check for resources
	pipelineInfo, err := c.InspectPipeline(pipelineName)
	require.NoError(t, err)

	var container api.Container
	rcName := ppsserver.PipelineRcName(pipelineInfo.Pipeline.Name, pipelineInfo.Version)
	kubeClient := getKubeClient(t)
	err = backoff.Retry(func() error {
		podList, err := kubeClient.Pods(api.NamespaceDefault).List(api.ListOptions{
			LabelSelector: labels.SelectorFromSet(
				map[string]string{"app": rcName}),
		})
		if err != nil {
			return err // retry
		}
		if len(podList.Items) != 1 || len(podList.Items[0].Spec.Containers) == 0 {
			return fmt.Errorf("could not find single container for pipeline %s", pipelineInfo.Pipeline.Name)
		}
		container = podList.Items[0].Spec.Containers[0]
		return nil // no more retries
	}, backoff.NewTestingBackOff())
	require.NoError(t, err)
	// Make sure a CPU and Memory request are both set
	cpu, ok := container.Resources.Requests[api.ResourceCPU]
	require.True(t, ok)
	require.Equal(t, "500m", cpu.String())
	mem, ok := container.Resources.Requests[api.ResourceMemory]
	require.True(t, ok)
	require.Equal(t, "100M", mem.String())
	gpu, ok := container.Resources.Requests[api.ResourceNvidiaGPU]
	require.True(t, ok)
	require.Equal(t, "1", gpu.String())
}

func TestPipelineLargeOutput(t *testing.T) {
	if testing.Short() {
		t.Skip("Skipping integration tests in short mode")
	}
	t.Parallel()
	c := getPachClient(t)

	dataRepo := uniqueString("TestPipelineInputDataModification_data")
	require.NoError(t, c.CreateRepo(dataRepo))

	numFiles := 100
	commit1, err := c.StartCommit(dataRepo, "master")
	require.NoError(t, err)
	for i := 0; i < numFiles; i++ {
		_, err = c.PutFile(dataRepo, commit1.ID, fmt.Sprintf("file-%d", i), strings.NewReader(""))
	}
	require.NoError(t, c.FinishCommit(dataRepo, commit1.ID))

	pipeline := uniqueString("pipeline")
	require.NoError(t, c.CreatePipeline(
		pipeline,
		"",
		[]string{"bash"},
		[]string{
			"for i in `seq 1 100`; do touch /pfs/out/$RANDOM; done",
		},
		&pps.ParallelismSpec{
			Constant: 4,
		},
		client.NewAtomInput(dataRepo, "/*"),
		"",
		false,
	))

	commitIter, err := c.FlushCommit([]*pfs.Commit{commit1}, nil)
	require.NoError(t, err)
	commitInfos := collectCommitInfos(t, commitIter)
	require.Equal(t, 1, len(commitInfos))
}

func TestUnionInput(t *testing.T) {
	if testing.Short() {
		t.Skip("Skipping integration tests in short mode")
	}
	t.Parallel()
	c := getPachClient(t)

	var repos []string
	for i := 0; i < 4; i++ {
		repos = append(repos, uniqueString("TestUnionInput"))
		require.NoError(t, c.CreateRepo(repos[i]))
	}

	numFiles := 2
	var commits []*pfs.Commit
	for _, repo := range repos {
		commit, err := c.StartCommit(repo, "master")
		require.NoError(t, err)
		commits = append(commits, commit)
		for i := 0; i < numFiles; i++ {
			_, err = c.PutFile(repo, "master", fmt.Sprintf("file-%d", i), strings.NewReader(fmt.Sprintf("%d", i)))
		}
		require.NoError(t, c.FinishCommit(repo, "master"))
	}

	t.Run("union all", func(t *testing.T) {
		pipeline := uniqueString("pipeline")
		require.NoError(t, c.CreatePipeline(
			pipeline,
			"",
			[]string{"bash"},
			[]string{
				"cp /pfs/*/* /pfs/out",
			},
			&pps.ParallelismSpec{
				Constant: 1,
			},
			client.NewUnionInput(
				client.NewAtomInput(repos[0], "/*"),
				client.NewAtomInput(repos[1], "/*"),
				client.NewAtomInput(repos[2], "/*"),
				client.NewAtomInput(repos[3], "/*"),
			),
			"",
			false,
		))

		commitIter, err := c.FlushCommit(commits, []*pfs.Repo{client.NewRepo(pipeline)})
		require.NoError(t, err)
		commitInfos := collectCommitInfos(t, commitIter)
		require.Equal(t, 1, len(commitInfos))
		outCommit := commitInfos[0].Commit
		fileInfos, err := c.ListFile(outCommit.Repo.Name, outCommit.ID, "")
		require.NoError(t, err)
		require.Equal(t, 2, len(fileInfos))
		for _, fi := range fileInfos {
			// 1 byte per repo
			require.Equal(t, fi.SizeBytes, uint64(len(repos)))
		}
	})

	t.Run("union crosses", func(t *testing.T) {
		pipeline := uniqueString("pipeline")
		require.NoError(t, c.CreatePipeline(
			pipeline,
			"",
			[]string{"bash"},
			[]string{
				"cp -r /pfs/TestUnionInput* /pfs/out",
			},
			&pps.ParallelismSpec{
				Constant: 1,
			},
			client.NewUnionInput(
				client.NewCrossInput(
					client.NewAtomInput(repos[0], "/*"),
					client.NewAtomInput(repos[1], "/*"),
				),
				client.NewCrossInput(
					client.NewAtomInput(repos[2], "/*"),
					client.NewAtomInput(repos[3], "/*"),
				),
			),
			"",
			false,
		))

		commitIter, err := c.FlushCommit(commits, []*pfs.Repo{client.NewRepo(pipeline)})
		require.NoError(t, err)
		commitInfos := collectCommitInfos(t, commitIter)
		require.Equal(t, 1, len(commitInfos))
		outCommit := commitInfos[0].Commit
		for _, repo := range repos {
			fileInfos, err := c.ListFile(outCommit.Repo.Name, outCommit.ID, repo)
			require.NoError(t, err)
			require.Equal(t, 2, len(fileInfos))
			for _, fi := range fileInfos {
				// each file should be seen twice
				require.Equal(t, fi.SizeBytes, uint64(2))
			}
		}
	})

	t.Run("cross unions", func(t *testing.T) {
		pipeline := uniqueString("pipeline")
		require.NoError(t, c.CreatePipeline(
			pipeline,
			"",
			[]string{"bash"},
			[]string{
				"cp -r /pfs/TestUnionInput* /pfs/out",
			},
			&pps.ParallelismSpec{
				Constant: 1,
			},
			client.NewCrossInput(
				client.NewUnionInput(
					client.NewAtomInput(repos[0], "/*"),
					client.NewAtomInput(repos[1], "/*"),
				),
				client.NewUnionInput(
					client.NewAtomInput(repos[2], "/*"),
					client.NewAtomInput(repos[3], "/*"),
				),
			),
			"",
			false,
		))

		commitIter, err := c.FlushCommit(commits, []*pfs.Repo{client.NewRepo(pipeline)})
		require.NoError(t, err)
		commitInfos := collectCommitInfos(t, commitIter)
		require.Equal(t, 1, len(commitInfos))
		outCommit := commitInfos[0].Commit
		for _, repo := range repos {
			fileInfos, err := c.ListFile(outCommit.Repo.Name, outCommit.ID, repo)
			require.NoError(t, err)
			require.Equal(t, 2, len(fileInfos))
			for _, fi := range fileInfos {
				// each file should be seen twice
				require.Equal(t, fi.SizeBytes, uint64(4))
			}
		}
	})
}

func TestIncrementalOverwritePipeline(t *testing.T) {
	if testing.Short() {
		t.Skip("Skipping integration tests in short mode")
	}
	t.Parallel()
	c := getPachClient(t)

	dataRepo := uniqueString("TestIncrementalOverwritePipeline_data")
	require.NoError(t, c.CreateRepo(dataRepo))

	pipeline := uniqueString("pipeline")
	_, err := c.PpsAPIClient.CreatePipeline(
		context.Background(),
		&pps.CreatePipelineRequest{
			Pipeline: client.NewPipeline(pipeline),
			Transform: &pps.Transform{
				Cmd: []string{"bash"},
				Stdin: []string{
					"touch /pfs/out/sum",
					fmt.Sprintf("SUM=`cat /pfs/%s/data /pfs/out/sum | awk '{sum+=$1} END {print sum}'`", dataRepo),
					"echo $SUM > /pfs/out/sum",
				},
			},
			ParallelismSpec: &pps.ParallelismSpec{
				Constant: 1,
			},
			Input:       client.NewAtomInput(dataRepo, "/"),
			Incremental: true,
		})
	require.NoError(t, err)
	expectedValue := 0
	for i := 0; i <= 150; i++ {
		_, err := c.StartCommit(dataRepo, "master")
		require.NoError(t, err)
		require.NoError(t, c.DeleteFile(dataRepo, "master", "data"))
		_, err = c.PutFile(dataRepo, "master", "data", strings.NewReader(fmt.Sprintf("%d\n", i)))
		require.NoError(t, err)
		require.NoError(t, c.FinishCommit(dataRepo, "master"))
		expectedValue += i
	}

	commitIter, err := c.FlushCommit([]*pfs.Commit{client.NewCommit(dataRepo, "master")}, nil)
	require.NoError(t, err)
	commitInfos := collectCommitInfos(t, commitIter)
	require.Equal(t, 1, len(commitInfos))
	var buf bytes.Buffer
	require.NoError(t, c.GetFile(pipeline, "master", "sum", 0, 0, &buf))
	require.Equal(t, fmt.Sprintf("%d\n", expectedValue), buf.String())
}

func TestIncrementalAppendPipeline(t *testing.T) {
	if testing.Short() {
		t.Skip("Skipping integration tests in short mode")
	}
	t.Parallel()
	c := getPachClient(t)

	dataRepo := uniqueString("TestIncrementalAppendPipeline_data")
	require.NoError(t, c.CreateRepo(dataRepo))

	pipeline := uniqueString("pipeline")
	_, err := c.PpsAPIClient.CreatePipeline(
		context.Background(),
		&pps.CreatePipelineRequest{
			Pipeline: client.NewPipeline(pipeline),
			Transform: &pps.Transform{
				Cmd: []string{"bash"},
				Stdin: []string{
					"touch /pfs/out/sum",
					fmt.Sprintf("SUM=`cat /pfs/%s/data/* /pfs/out/sum | awk '{sum+=$1} END {print sum}'`", dataRepo),
					"echo $SUM > /pfs/out/sum",
				},
			},
			ParallelismSpec: &pps.ParallelismSpec{
				Constant: 1,
			},
			Input:       client.NewAtomInput(dataRepo, "/"),
			Incremental: true,
		})
	require.NoError(t, err)
	expectedValue := 0
	for i := 0; i <= 150; i++ {
		_, err := c.StartCommit(dataRepo, "master")
		require.NoError(t, err)
		w, err := c.PutFileSplitWriter(dataRepo, "master", "data", pfs.Delimiter_LINE, 0, 0)
		require.NoError(t, err)
		_, err = w.Write([]byte(fmt.Sprintf("%d\n", i)))
		require.NoError(t, err)
		require.NoError(t, w.Close())
		require.NoError(t, c.FinishCommit(dataRepo, "master"))
		expectedValue += i
	}

	commitIter, err := c.FlushCommit([]*pfs.Commit{client.NewCommit(dataRepo, "master")}, nil)
	require.NoError(t, err)
	commitInfos := collectCommitInfos(t, commitIter)
	require.Equal(t, 1, len(commitInfos))
	var buf bytes.Buffer
	require.NoError(t, c.GetFile(pipeline, "master", "sum", 0, 0, &buf))
	require.Equal(t, fmt.Sprintf("%d\n", expectedValue), buf.String())
}

func TestIncrementalOneFile(t *testing.T) {
	if testing.Short() {
		t.Skip("Skipping integration tests in short mode")
	}
	t.Parallel()
	c := getPachClient(t)

	dataRepo := uniqueString("TestIncrementalOneFile")
	require.NoError(t, c.CreateRepo(dataRepo))

	pipeline := uniqueString("pipeline")
	_, err := c.PpsAPIClient.CreatePipeline(
		context.Background(),
		&pps.CreatePipelineRequest{
			Pipeline: client.NewPipeline(pipeline),
			Transform: &pps.Transform{
				Cmd: []string{"bash"},
				Stdin: []string{
					"find /pfs",
					fmt.Sprintf("cp /pfs/%s/dir/file /pfs/out/file", dataRepo),
				},
			},
			ParallelismSpec: &pps.ParallelismSpec{
				Constant: 1,
			},
			Input:       client.NewAtomInput(dataRepo, "/dir/file"),
			Incremental: true,
		})
	require.NoError(t, err)
	_, err = c.StartCommit(dataRepo, "master")
	require.NoError(t, err)
	_, err = c.PutFile(dataRepo, "master", "/dir/file", strings.NewReader("foo\n"))
	require.NoError(t, err)
	require.NoError(t, c.FinishCommit(dataRepo, "master"))
	_, err = c.StartCommit(dataRepo, "master")
	require.NoError(t, err)
	_, err = c.PutFile(dataRepo, "master", "/dir/file", strings.NewReader("bar\n"))
	require.NoError(t, err)
	require.NoError(t, c.FinishCommit(dataRepo, "master"))

	commitIter, err := c.FlushCommit([]*pfs.Commit{client.NewCommit(dataRepo, "master")}, nil)
	require.NoError(t, err)
	commitInfos := collectCommitInfos(t, commitIter)
	require.Equal(t, 1, len(commitInfos))
	var buf bytes.Buffer
	require.NoError(t, c.GetFile(pipeline, "master", "file", 0, 0, &buf))
	require.Equal(t, "foo\nbar\n", buf.String())
}

func TestGarbageCollection(t *testing.T) {
	if testing.Short() {
		t.Skip("Skipping integration tests in short mode")
	}

	if os.Getenv(InCloudEnv) == "" {
		t.Skip("Skipping this test as it can only be run in the cloud.")
	}

	c := getPachClient(t)

	// The objects/tags that are there originally.  We run GC
	// first so that later GC runs doesn't collect objects created
	// by other tests.
	require.NoError(t, c.GarbageCollect())
	originalObjects := getAllObjects(t, c)
	originalTags := getAllTags(t, c)

	dataRepo := uniqueString("TestGarbageCollection")
	pipeline := uniqueString("TestGarbageCollectionPipeline")

	var commit *pfs.Commit
	var err error
	createInputAndPipeline := func() {
		require.NoError(t, c.CreateRepo(dataRepo))

		commit, err = c.StartCommit(dataRepo, "master")
		require.NoError(t, err)
		_, err = c.PutFile(dataRepo, commit.ID, "foo", strings.NewReader("foo"))
		require.NoError(t, err)
		_, err = c.PutFile(dataRepo, commit.ID, "bar", strings.NewReader("bar"))
		require.NoError(t, err)
		require.NoError(t, c.FinishCommit(dataRepo, "master"))

		// This pipeline copies foo and modifies bar
		require.NoError(t, c.CreatePipeline(
			pipeline,
			"",
			[]string{"bash"},
			[]string{
				fmt.Sprintf("cp /pfs/%s/foo /pfs/out/foo", dataRepo),
				fmt.Sprintf("cp /pfs/%s/bar /pfs/out/bar", dataRepo),
				"echo bar >> /pfs/out/bar",
			},
			nil,
			client.NewAtomInput(dataRepo, "/"),
			"",
			false,
		))
		commitIter, err := c.FlushCommit([]*pfs.Commit{commit}, nil)
		require.NoError(t, err)
		commitInfos := collectCommitInfos(t, commitIter)
		require.Equal(t, 1, len(commitInfos))
	}
	createInputAndPipeline()

	objectsBefore := getAllObjects(t, c)
	tagsBefore := getAllTags(t, c)

	// Now delete the output repo and GC
	require.NoError(t, c.DeleteRepo(pipeline, false))
	require.NoError(t, c.GarbageCollect())

	// Check that data still exists in the input repo
	var buf bytes.Buffer
	require.NoError(t, c.GetFile(dataRepo, commit.ID, "foo", 0, 0, &buf))
	require.Equal(t, "foo", buf.String())
	buf.Reset()
	require.NoError(t, c.GetFile(dataRepo, commit.ID, "bar", 0, 0, &buf))
	require.Equal(t, "bar", buf.String())

	// Check that the objects that should be removed have been removed.
	// We should've deleted precisely one object: the tree for the output
	// commit.
	objectsAfter := getAllObjects(t, c)
	tagsAfter := getAllTags(t, c)

	require.Equal(t, len(tagsBefore), len(tagsAfter))
	require.Equal(t, len(objectsBefore), len(objectsAfter)+1)
	objectsBefore = objectsAfter
	tagsBefore = tagsAfter

	// Now delete the pipeline and GC
	require.NoError(t, c.DeletePipeline(pipeline, false))
	require.NoError(t, c.GarbageCollect())

	// We should've deleted one tag since the pipeline has only processed
	// one datum.
	// We should've deleted two objects: one is the object referenced by
	// the tag, and another is the modified "bar" file.
	objectsAfter = getAllObjects(t, c)
	tagsAfter = getAllTags(t, c)

	require.Equal(t, len(tagsBefore), len(tagsAfter)+1)
	require.Equal(t, len(objectsBefore), len(objectsAfter)+2)

	// Now we delete the input repo.
	require.NoError(t, c.DeleteRepo(dataRepo, false))
	require.NoError(t, c.GarbageCollect())

	// Since we've now deleted everything that we created in this test,
	// the tag count and object count should be back to the originals.
	objectsAfter = getAllObjects(t, c)
	tagsAfter = getAllTags(t, c)
	require.Equal(t, len(originalTags), len(tagsAfter))
	require.Equal(t, len(originalObjects), len(objectsAfter))

	// Now we create the pipeline again and check that all data is
	// accessible.  This is important because there used to be a bug
	// where we failed to invalidate the cache such that the objects in
	// the cache were referencing blocks that had been GC-ed.
	createInputAndPipeline()
	buf.Reset()
	require.NoError(t, c.GetFile(dataRepo, commit.ID, "foo", 0, 0, &buf))
	require.Equal(t, "foo", buf.String())
	buf.Reset()
	require.NoError(t, c.GetFile(dataRepo, commit.ID, "bar", 0, 0, &buf))
	require.Equal(t, "bar", buf.String())
	buf.Reset()
	require.NoError(t, c.GetFile(pipeline, "master", "foo", 0, 0, &buf))
	require.Equal(t, "foo", buf.String())
	buf.Reset()
	require.NoError(t, c.GetFile(pipeline, "master", "bar", 0, 0, &buf))
	require.Equal(t, "barbar\n", buf.String())
}

func TestPipelineWithStats(t *testing.T) {
	if testing.Short() {
		t.Skip("Skipping integration tests in short mode")
	}
	t.Parallel()
	c := getPachClient(t)

	dataRepo := uniqueString("TestPipelineWithStats_data")
	require.NoError(t, c.CreateRepo(dataRepo))

	numFiles := 100
	commit1, err := c.StartCommit(dataRepo, "master")
	require.NoError(t, err)
	for i := 0; i < numFiles; i++ {
		_, err = c.PutFile(dataRepo, commit1.ID, fmt.Sprintf("file-%d", i), strings.NewReader(strings.Repeat("foo\n", 100)))
	}
	require.NoError(t, c.FinishCommit(dataRepo, commit1.ID))

	pipeline := uniqueString("pipeline")
	_, err = c.PpsAPIClient.CreatePipeline(context.Background(),
		&pps.CreatePipelineRequest{
			Pipeline: client.NewPipeline(pipeline),
			Transform: &pps.Transform{
				Cmd: []string{"bash"},
				Stdin: []string{
					fmt.Sprintf("cp /pfs/%s/* /pfs/out/", dataRepo),
				},
			},
			Input:       client.NewAtomInput(dataRepo, "/*"),
			EnableStats: true,
			ParallelismSpec: &pps.ParallelismSpec{
				Constant: 4,
			},
		})

	commitIter, err := c.FlushCommit([]*pfs.Commit{commit1}, nil)
	require.NoError(t, err)
	commitInfos := collectCommitInfos(t, commitIter)
	require.Equal(t, 1, len(commitInfos))

	jobs, err := c.ListJob(pipeline, nil)
	require.NoError(t, err)
	require.Equal(t, 1, len(jobs))
}

func TestIncrementalSharedProvenance(t *testing.T) {
	if testing.Short() {
		t.Skip("Skipping integration tests in short mode")
	}
	t.Parallel()
	c := getPachClient(t)

	dataRepo := uniqueString("TestIncrementalSharedProvenance_data")
	require.NoError(t, c.CreateRepo(dataRepo))

	pipeline1 := uniqueString("pipeline1")
	require.NoError(t, c.CreatePipeline(
		pipeline1,
		"",
		[]string{"true"},
		nil,
		&pps.ParallelismSpec{
			Constant: 1,
		},
		client.NewAtomInput(dataRepo, "/"),
		"",
		false,
	))
	pipeline2 := uniqueString("pipeline2")
	_, err := c.PpsAPIClient.CreatePipeline(
		context.Background(),
		&pps.CreatePipelineRequest{
			Pipeline: client.NewPipeline(pipeline2),
			Transform: &pps.Transform{
				Cmd: []string{"true"},
			},
			ParallelismSpec: &pps.ParallelismSpec{
				Constant: 1,
			},
			Input: client.NewCrossInput(
				client.NewAtomInput(dataRepo, "/"),
				client.NewAtomInput(pipeline1, "/"),
			),
			Incremental: true,
		})
	require.YesError(t, err)
	pipeline3 := uniqueString("pipeline3")
	require.NoError(t, c.CreatePipeline(
		pipeline3,
		"",
		[]string{"true"},
		nil,
		&pps.ParallelismSpec{
			Constant: 1,
		},
		client.NewAtomInput(dataRepo, "/"),
		"",
		false,
	))
	pipeline4 := uniqueString("pipeline4")
	_, err = c.PpsAPIClient.CreatePipeline(
		context.Background(),
		&pps.CreatePipelineRequest{
			Pipeline: client.NewPipeline(pipeline4),
			Transform: &pps.Transform{
				Cmd: []string{"true"},
			},
			ParallelismSpec: &pps.ParallelismSpec{
				Constant: 1,
			},
			Input: client.NewCrossInput(
				client.NewAtomInput(pipeline1, "/"),
				client.NewAtomInput(pipeline3, "/"),
			),
			Incremental: true,
		})
	require.YesError(t, err)
}

<<<<<<< HEAD
func TestBatchedPipeline(t *testing.T) {
=======
func TestSkippedDatums(t *testing.T) {
>>>>>>> 28ab2ec3
	if testing.Short() {
		t.Skip("Skipping integration tests in short mode")
	}
	t.Parallel()
	c := getPachClient(t)
<<<<<<< HEAD

	dataRepo := uniqueString("TestBatchedPipeline_data")
	require.NoError(t, c.CreateRepo(dataRepo))

	numFiles := 1000
	commit1, err := c.StartCommit(dataRepo, "master")
	require.NoError(t, err)
	for i := 0; i < numFiles; i++ {
		_, err = c.PutFile(dataRepo, commit1.ID, fmt.Sprintf("file-%d", i), strings.NewReader(fmt.Sprintf("%d", i)))
	}
	require.NoError(t, c.FinishCommit(dataRepo, commit1.ID))

	pipeline := uniqueString("pipeline")
	_, err = c.PpsAPIClient.CreatePipeline(context.Background(),
		&pps.CreatePipelineRequest{
			Pipeline: client.NewPipeline(pipeline),
			Transform: &pps.Transform{
				Cmd: []string{"bash"},
				Stdin: []string{
					fmt.Sprintf("for dir in /pfs/*/"),
					"do",
					fmt.Sprintf("cp ${dir}/%s/* ${dir}/out/", dataRepo),
					"done",
				},
			},
			Input: client.NewAtomInput(dataRepo, "/*"),
			ParallelismSpec: &pps.ParallelismSpec{
				Constant: 4,
			},
			Batch: true,
		})

	commitIter, err := c.FlushCommit([]*pfs.Commit{commit1}, nil)
	require.NoError(t, err)
	commitInfos := collectCommitInfos(t, commitIter)
	require.Equal(t, 1, len(commitInfos))

	jobs, err := c.ListJob(pipeline, nil)
	require.NoError(t, err)
	require.Equal(t, 1, len(jobs))

	for i := 0; i < numFiles; i++ {
		var buf bytes.Buffer
		require.NoError(t, c.GetFile(commitInfos[0].Commit.Repo.Name, commitInfos[0].Commit.ID, fmt.Sprintf("file-%d", i), 0, 0, &buf))
		require.Equal(t, fmt.Sprintf("%d", i), buf.String())
	}
=======
	// create repos
	dataRepo := uniqueString("TestPipeline_data")
	require.NoError(t, c.CreateRepo(dataRepo))
	// create pipeline
	pipelineName := uniqueString("pipeline")
	//	require.NoError(t, c.CreatePipeline(
	_, err := c.PpsAPIClient.CreatePipeline(context.Background(),
		&pps.CreatePipelineRequest{
			Pipeline: client.NewPipeline(pipelineName),
			Transform: &pps.Transform{
				Cmd: []string{"bash"},
				Stdin: []string{
					fmt.Sprintf("cp /pfs/%s/* /pfs/out/", dataRepo),
				},
			},
			ParallelismSpec: &pps.ParallelismSpec{
				Constant: 1,
			},
			Input:       client.NewAtomInput(dataRepo, "/*"),
			EnableStats: true,
		})
	require.NoError(t, err)
	// Do first commit to repo
	commit1, err := c.StartCommit(dataRepo, "master")
	require.NoError(t, err)
	_, err = c.PutFile(dataRepo, commit1.ID, "file", strings.NewReader("foo\n"))
	require.NoError(t, err)
	require.NoError(t, c.FinishCommit(dataRepo, commit1.ID))
	commitInfoIter, err := c.FlushCommit([]*pfs.Commit{client.NewCommit(dataRepo, commit1.ID)}, nil)
	require.NoError(t, err)
	commitInfos := collectCommitInfos(t, commitInfoIter)
	require.Equal(t, 1, len(commitInfos))
	var buffer bytes.Buffer
	require.NoError(t, c.GetFile(commitInfos[0].Commit.Repo.Name, commitInfos[0].Commit.ID, "file", 0, 0, &buffer))
	require.Equal(t, "foo\n", buffer.String())
	// Do second commit to repo
	commit2, err := c.StartCommit(dataRepo, "master")
	require.NoError(t, err)
	_, err = c.PutFile(dataRepo, commit2.ID, "file2", strings.NewReader("bar\n"))
	require.NoError(t, err)
	require.NoError(t, c.FinishCommit(dataRepo, commit2.ID))
	commitInfoIter, err = c.FlushCommit([]*pfs.Commit{client.NewCommit(dataRepo, "master")}, nil)
	require.NoError(t, err)
	commitInfos = collectCommitInfos(t, commitInfoIter)
	require.Equal(t, 1, len(commitInfos))
	/*
		jobs, err := c.ListJob(pipelineName, nil)
		require.NoError(t, err)
		require.Equal(t, 2, len(jobs))

		datums, err := c.ListDatum(jobs[1].Job.ID)
		fmt.Printf("got datums: %v\n", datums)
		require.NoError(t, err)
		require.Equal(t, 2, len(datums))

		datum, err := c.InspectDatum(jobs[1].Job.ID, datums[0].ID)
		require.NoError(t, err)
		require.Equal(t, pps.DatumState_SUCCESS, datum.State)
	*/
>>>>>>> 28ab2ec3
}

func getAllObjects(t testing.TB, c *client.APIClient) []*pfs.Object {
	objectsClient, err := c.ListObjects(context.Background(), &pfs.ListObjectsRequest{})
	require.NoError(t, err)
	var objects []*pfs.Object
	for object, err := objectsClient.Recv(); err != io.EOF; object, err = objectsClient.Recv() {
		require.NoError(t, err)
		objects = append(objects, object)
	}
	return objects
}

func getAllTags(t testing.TB, c *client.APIClient) []string {
	tagsClient, err := c.ListTags(context.Background(), &pfs.ListTagsRequest{})
	require.NoError(t, err)
	var tags []string
	for resp, err := tagsClient.Recv(); err != io.EOF; resp, err = tagsClient.Recv() {
		require.NoError(t, err)
		tags = append(tags, resp.Tag)
	}
	return tags
}

func restartAll(t *testing.T) {
	k := getKubeClient(t)
	podsInterface := k.Pods(api.NamespaceDefault)
	labelSelector, err := labels.Parse("suite=pachyderm")
	require.NoError(t, err)
	podList, err := podsInterface.List(
		api.ListOptions{
			LabelSelector: labelSelector,
		})
	require.NoError(t, err)
	for _, pod := range podList.Items {
		require.NoError(t, podsInterface.Delete(pod.Name, api.NewDeleteOptions(0)))
	}
	waitForReadiness(t)
}

func restartOne(t *testing.T) {
	k := getKubeClient(t)
	podsInterface := k.Pods(api.NamespaceDefault)
	labelSelector, err := labels.Parse("app=pachd")
	require.NoError(t, err)
	podList, err := podsInterface.List(
		api.ListOptions{
			LabelSelector: labelSelector,
		})
	require.NoError(t, err)
	require.NoError(t, podsInterface.Delete(podList.Items[rand.Intn(len(podList.Items))].Name, api.NewDeleteOptions(0)))
	waitForReadiness(t)
}

const (
	retries = 10
)

// getUsablePachClient is like getPachClient except it blocks until it gets a
// connection that actually works
func getUsablePachClient(t *testing.T) *client.APIClient {
	for i := 0; i < retries; i++ {
		client := getPachClient(t)
		ctx, cancel := context.WithTimeout(context.Background(), time.Second*30)
		defer cancel() //cleanup resources
		_, err := client.PfsAPIClient.ListRepo(ctx, &pfs.ListRepoRequest{})
		if err == nil {
			return client
		}
	}
	t.Fatalf("failed to connect after %d tries", retries)
	return nil
}

func waitForReadiness(t testing.TB) {
	k := getKubeClient(t)
	deployment := pachdDeployment(t)
	for {
		// This code is taken from
		// k8s.io/kubernetes/pkg/client/unversioned.ControllerHasDesiredReplicas
		// It used to call that fun ction but an update to the k8s library
		// broke it due to a type error.  We should see if we can go back to
		// using that code but I(jdoliner) couldn't figure out how to fanagle
		// the types into compiling.
		newDeployment, err := k.Extensions().Deployments(api.NamespaceDefault).Get(deployment.Name)
		require.NoError(t, err)
		if newDeployment.Status.ObservedGeneration >= deployment.Generation && newDeployment.Status.Replicas == newDeployment.Spec.Replicas {
			break
		}
		time.Sleep(time.Second * 5)
	}
	watch, err := k.Pods(api.NamespaceDefault).Watch(api.ListOptions{
		LabelSelector: labels.SelectorFromSet(map[string]string{"app": "pachd"}),
	})
	defer watch.Stop()
	require.NoError(t, err)
	readyPods := make(map[string]bool)
	for event := range watch.ResultChan() {
		ready, err := kube.PodRunningAndReady(event)
		require.NoError(t, err)
		if ready {
			pod, ok := event.Object.(*api.Pod)
			if !ok {
				t.Fatal("event.Object should be an object")
			}
			readyPods[pod.Name] = true
			if len(readyPods) == int(deployment.Spec.Replicas) {
				break
			}
		}
	}
}

func pipelineRc(t testing.TB, pipelineInfo *pps.PipelineInfo) (*api.ReplicationController, error) {
	k := getKubeClient(t)
	rc := k.ReplicationControllers(api.NamespaceDefault)
	return rc.Get(ppsserver.PipelineRcName(pipelineInfo.Pipeline.Name, pipelineInfo.Version))
}

func pachdDeployment(t testing.TB) *extensions.Deployment {
	k := getKubeClient(t)
	result, err := k.Extensions().Deployments(api.NamespaceDefault).Get("pachd")
	require.NoError(t, err)
	return result
}

// scalePachd scales the number of pachd nodes up or down.
// If up is true, then the number of nodes will be within (n, 2n]
// If up is false, then the number of nodes will be within [1, n)
func scalePachdRandom(t testing.TB, up bool) {
	pachdRc := pachdDeployment(t)
	originalReplicas := pachdRc.Spec.Replicas
	for {
		if up {
			pachdRc.Spec.Replicas = originalReplicas + int32(rand.Intn(int(originalReplicas))+1)
		} else {
			pachdRc.Spec.Replicas = int32(rand.Intn(int(originalReplicas)-1) + 1)
		}

		if pachdRc.Spec.Replicas != originalReplicas {
			break
		}
	}
	scalePachdN(t, int(pachdRc.Spec.Replicas))
}

// scalePachdN scales the number of pachd nodes to N
func scalePachdN(t testing.TB, n int) {
	k := getKubeClient(t)
	pachdDeployment := pachdDeployment(t)
	pachdDeployment.Spec.Replicas = int32(n)
	_, err := k.Extensions().Deployments(api.NamespaceDefault).Update(pachdDeployment)
	require.NoError(t, err)
	waitForReadiness(t)
	// Unfortunately, even when all pods are ready, the cluster membership
	// protocol might still be running, thus PFS API calls might fail.  So
	// we wait a little bit for membership to stablize.
	time.Sleep(15 * time.Second)
}

// scalePachd reads the number of pachd nodes from an env variable and
// scales pachd accordingly.
func scalePachd(t testing.TB) {
	nStr := os.Getenv("PACHD")
	if nStr == "" {
		return
	}
	n, err := strconv.Atoi(nStr)
	require.NoError(t, err)
	scalePachdN(t, n)
}

func getKubeClient(t testing.TB) *kube.Client {
	var config *kube_client.Config
	host := os.Getenv("KUBERNETES_SERVICE_HOST")
	if host != "" {
		var err error
		config, err = kube_client.InClusterConfig()
		require.NoError(t, err)
	} else {
		config = &kube_client.Config{
			Host:     "http://0.0.0.0:8080",
			Insecure: false,
		}
	}
	k, err := kube.New(config)
	require.NoError(t, err)
	return k
}

var pachClient *client.APIClient
var getPachClientOnce sync.Once

func getPachClient(t testing.TB) *client.APIClient {
	getPachClientOnce.Do(func() {
		var err error
		if addr := os.Getenv("PACHD_PORT_650_TCP_ADDR"); addr != "" {
			pachClient, err = client.NewInCluster()
		} else {
			pachClient, err = client.NewFromAddress("0.0.0.0:30650")
		}
		require.NoError(t, err)
	})
	return pachClient
}

func uniqueString(prefix string) string {
	return prefix + uuid.NewWithoutDashes()[0:12]
}<|MERGE_RESOLUTION|>--- conflicted
+++ resolved
@@ -3735,17 +3735,12 @@
 	require.YesError(t, err)
 }
 
-<<<<<<< HEAD
 func TestBatchedPipeline(t *testing.T) {
-=======
-func TestSkippedDatums(t *testing.T) {
->>>>>>> 28ab2ec3
-	if testing.Short() {
-		t.Skip("Skipping integration tests in short mode")
-	}
-	t.Parallel()
-	c := getPachClient(t)
-<<<<<<< HEAD
+	if testing.Short() {
+		t.Skip("Skipping integration tests in short mode")
+	}
+	t.Parallel()
+	c := getPachClient(t)
 
 	dataRepo := uniqueString("TestBatchedPipeline_data")
 	require.NoError(t, c.CreateRepo(dataRepo))
@@ -3792,7 +3787,14 @@
 		require.NoError(t, c.GetFile(commitInfos[0].Commit.Repo.Name, commitInfos[0].Commit.ID, fmt.Sprintf("file-%d", i), 0, 0, &buf))
 		require.Equal(t, fmt.Sprintf("%d", i), buf.String())
 	}
-=======
+}
+
+func TestSkippedDatums(t *testing.T) {
+	if testing.Short() {
+		t.Skip("Skipping integration tests in short mode")
+	}
+	t.Parallel()
+	c := getPachClient(t)
 	// create repos
 	dataRepo := uniqueString("TestPipeline_data")
 	require.NoError(t, c.CreateRepo(dataRepo))
@@ -3852,7 +3854,6 @@
 		require.NoError(t, err)
 		require.Equal(t, pps.DatumState_SUCCESS, datum.State)
 	*/
->>>>>>> 28ab2ec3
 }
 
 func getAllObjects(t testing.TB, c *client.APIClient) []*pfs.Object {
