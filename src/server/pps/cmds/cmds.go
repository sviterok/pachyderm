package cmds

import (
	"bytes"
	"encoding/json"
	"errors"
	"fmt"
	"io"
	"io/ioutil"
	"net/http"
	"net/url"
	"os"
	"os/user"
	"sort"
	"strings"
	"text/tabwriter"

	"github.com/fsouza/go-dockerclient"
	"github.com/gogo/protobuf/jsonpb"
	pachdclient "github.com/pachyderm/pachyderm/src/client"
	"github.com/pachyderm/pachyderm/src/client/pfs"
	"github.com/pachyderm/pachyderm/src/client/pkg/uuid"
	ppsclient "github.com/pachyderm/pachyderm/src/client/pps"
	"github.com/pachyderm/pachyderm/src/server/pkg/cmdutil"
	"github.com/pachyderm/pachyderm/src/server/pps/pretty"
	"github.com/spf13/cobra"
	"golang.org/x/net/context"
)

const (
	codestart = "```sh"
	codeend   = "```"
)

// Cmds returns a slice containing pps commands.
func Cmds(noMetrics *bool) ([]*cobra.Command, error) {
	metrics := !*noMetrics
	raw := false
	rawFlag := func(cmd *cobra.Command) {
		cmd.Flags().BoolVar(&raw, "raw", false, "disable pretty printing, print raw json")
	}
	marshaller := &jsonpb.Marshaler{Indent: "  "}

	job := &cobra.Command{
		Use:   "job",
		Short: "Docs for jobs.",
		Long: `Jobs are the basic unit of computation in Pachyderm.

Jobs run a containerized workload over a set of finished input commits.
Creating a job will also create a new repo and a commit in that repo which
contains the output of the job. Unless the job is created with another job as a
parent. If the job is created with a parent it will use the same repo as its
parent job and the commit it creates will use the parent job's commit as a
parent.
If the job fails the commit it creates will not be finished.
The increase the throughput of a job increase the Shard paremeter.
`,
		Run: cmdutil.RunFixedArgs(0, func(args []string) error {
			return nil
		}),
	}

	pipelineSpec := "[Pipeline Specification](../reference/pipeline_spec.html)"

	var block bool
	inspectJob := &cobra.Command{
		Use:   "inspect-job job-id",
		Short: "Return info about a job.",
		Long:  "Return info about a job.",
		Run: cmdutil.RunFixedArgs(1, func(args []string) error {
			client, err := pachdclient.NewOnUserMachine(metrics, "user")
			if err != nil {
				return err
			}
			jobInfo, err := client.InspectJob(args[0], block)
			if err != nil {
				cmdutil.ErrorAndExit("error from InspectJob: %s", err.Error())
			}
			if jobInfo == nil {
				cmdutil.ErrorAndExit("job %s not found.", args[0])
			}
			if raw {
				return marshaller.Marshal(os.Stdout, jobInfo)
			}
			return pretty.PrintDetailedJobInfo(jobInfo)
		}),
	}
	inspectJob.Flags().BoolVarP(&block, "block", "b", false, "block until the job has either succeeded or failed")
	rawFlag(inspectJob)

	var pipelineName string
	var outputCommitStr string
	var inputCommitStrs []string
	listJob := &cobra.Command{
		Use:   "list-job [commits]",
		Short: "Return info about jobs.",
		Long: `Return info about jobs.

Examples:

` + codestart + `# return all jobs
$ pachctl list-job

# return all jobs in pipeline foo
$ pachctl list-job -p foo

# return all jobs whose input commits include foo/XXX and bar/YYY
$ pachctl list-job foo/XXX bar/YYY

# return all jobs in pipeline foo and whose input commits include bar/YYY
$ pachctl list-job -p foo bar/YYY
` + codeend,
		Run: cmdutil.RunFixedArgs(0, func(args []string) error {
			client, err := pachdclient.NewOnUserMachine(metrics, "user")
			if err != nil {
				return err
			}

			commits, err := cmdutil.ParseCommits(inputCommitStrs)
			if err != nil {
				return err
			}

			var outputCommit *pfs.Commit
			if outputCommitStr != "" {
				outputCommits, err := cmdutil.ParseCommits([]string{outputCommitStr})
				if err != nil {
					return err
				}
				if len(outputCommits) == 1 {
					outputCommit = outputCommits[0]
				}
			}

			jobInfos, err := client.ListJob(pipelineName, commits, outputCommit)
			if err != nil {
				return err
			}

			// Display newest jobs first
			sort.Sort(sort.Reverse(ByCreationTime(jobInfos)))

			if raw {
				for _, jobInfo := range jobInfos {
					if err := marshaller.Marshal(os.Stdout, jobInfo); err != nil {
						return err
					}
				}
				return nil
			}
			writer := tabwriter.NewWriter(os.Stdout, 0, 1, 1, ' ', 0)
			pretty.PrintJobHeader(writer)
			for _, jobInfo := range jobInfos {
				pretty.PrintJobInfo(writer, jobInfo)
			}

			return writer.Flush()
		}),
	}
	listJob.Flags().StringVarP(&pipelineName, "pipeline", "p", "", "Limit to jobs made by pipeline.")
	listJob.Flags().StringVarP(&outputCommitStr, "output", "o", "", "List jobs with a specific output commit.")
	listJob.Flags().StringSliceVarP(&inputCommitStrs, "input", "i", []string{}, "List jobs with a specific set of input commits.")
	rawFlag(listJob)

	deleteJob := &cobra.Command{
		Use:   "delete-job job-id",
		Short: "Delete a job.",
		Long:  "Delete a job.",
		Run: cmdutil.RunFixedArgs(1, func(args []string) error {
			client, err := pachdclient.NewOnUserMachine(metrics, "user")
			if err != nil {
				return err
			}
			if err := client.DeleteJob(args[0]); err != nil {
				cmdutil.ErrorAndExit("error from DeleteJob: %s", err.Error())
			}
			return nil
		}),
	}

	stopJob := &cobra.Command{
		Use:   "stop-job job-id",
		Short: "Stop a job.",
		Long:  "Stop a job.  The job will be stopped immediately.",
		Run: cmdutil.RunFixedArgs(1, func(args []string) error {
			client, err := pachdclient.NewOnUserMachine(metrics, "user")
			if err != nil {
				return err
			}
			if err := client.StopJob(args[0]); err != nil {
				cmdutil.ErrorAndExit("error from StopJob: %s", err.Error())
			}
			return nil
		}),
	}

	restartDatum := &cobra.Command{
		Use:   "restart-datum job-id datum-path1,datum-path2",
		Short: "Restart a datum.",
		Long:  "Restart a datum.",
		Run: cmdutil.RunFixedArgs(2, func(args []string) error {
			client, err := pachdclient.NewOnUserMachine(metrics, "user")
			if err != nil {
				return fmt.Errorf("error connecting to pachd: %v", err)
			}
			datumFilter := strings.Split(args[1], ",")
			for i := 0; i < len(datumFilter); {
				if len(datumFilter[i]) == 0 {
					if i+1 < len(datumFilter) {
						copy(datumFilter[i:], datumFilter[i+1:])
					}
					datumFilter = datumFilter[:len(datumFilter)-1]
				} else {
					i++
				}
			}
			return client.RestartDatum(args[0], datumFilter)
		}),
	}
	var pageSize int64
	var page int64
	listDatum := &cobra.Command{
		Use:   "list-datum job-id",
		Short: "Return the datums in a job.",
		Long:  "Return the datums in a job.",
		Run: cmdutil.RunBoundedArgs(1, 1, func(args []string) error {
			client, err := pachdclient.NewOnUserMachine(metrics, "user")
			if err != nil {
				return err
			}
			if pageSize < 0 {
				return fmt.Errorf("pageSize must be zero or positive")
			}
			if page < 0 {
				return fmt.Errorf("page must be zero or positive")
			}
			resp, err := client.ListDatum(args[0], pageSize, page)
			if err != nil {
				return err
			}
			if raw {
				for _, datumInfo := range resp.DatumInfos {
					if err := marshaller.Marshal(os.Stdout, datumInfo); err != nil {
						return err
					}
				}
				return nil
			}
			writer := tabwriter.NewWriter(os.Stdout, 20, 1, 3, ' ', 0)
			pretty.PrintDatumInfoHeader(writer)
			for _, datumInfo := range resp.DatumInfos {
				pretty.PrintDatumInfo(writer, datumInfo)
			}
			return writer.Flush()
		}),
	}
	rawFlag(listDatum)
	listDatum.Flags().Int64Var(&pageSize, "pageSize", 0, "Specify the number of results sent back in a single page")
	listDatum.Flags().Int64Var(&page, "page", 0, "Specify the page of results to send")

	inspectDatum := &cobra.Command{
		Use:   "inspect-datum job-id datum-id",
		Short: "Display detailed info about a single datum.",
		Long:  "Display detailed info about a single datum.",
		Run: cmdutil.RunBoundedArgs(2, 2, func(args []string) error {
			client, err := pachdclient.NewOnUserMachine(metrics, "user")
			if err != nil {
				return err
			}
			datumInfo, err := client.InspectDatum(args[0], args[1])
			if err != nil {
				return err
			}
			if raw {
				return marshaller.Marshal(os.Stdout, datumInfo)
			}
			writer := tabwriter.NewWriter(os.Stdout, 10, 1, 3, ' ', 0)
			pretty.PrintDetailedDatumInfo(writer, datumInfo)
			pretty.PrintDatumPfsStateHeader(writer)
			pretty.PrintDatumPfsState(writer, datumInfo)
			return writer.Flush()
		}),
	}
	rawFlag(inspectDatum)

	var (
		jobID       string
		datumID     string
		commaInputs string // comma-separated list of input files of interest
		master      bool
		follow      bool
		tail        int64
	)
	getLogs := &cobra.Command{
		Use:   "get-logs [--pipeline=<pipeline>|--job=<job id>] [--datum=<datum id>]",
		Short: "Return logs from a job.",
		Long: `Return logs from a job.

Examples:

` + codestart + `# return logs emitted by recent jobs in the "filter" pipeline
$ pachctl get-logs --pipeline=filter

# return logs emitted by the job aedfa12aedf
$ pachctl get-logs --job=aedfa12aedf

# return logs emitted by the pipeline \"filter\" while processing /apple.txt and a file with the hash 123aef
$ pachctl get-logs --pipeline=filter --inputs=/apple.txt,123aef
` + codeend,
		Run: cmdutil.RunFixedArgs(0, func(args []string) error {
			client, err := pachdclient.NewOnUserMachine(metrics, "user")
			if err != nil {
				return fmt.Errorf("error connecting to pachd: %v", err)
			}

			// Break up comma-separated input paths, and filter out empty entries
			data := strings.Split(commaInputs, ",")
			for i := 0; i < len(data); {
				if len(data[i]) == 0 {
					if i+1 < len(data) {
						copy(data[i:], data[i+1:])
					}
					data = data[:len(data)-1]
				} else {
					i++
				}
			}

			// Issue RPC
			marshaler := &jsonpb.Marshaler{}
			iter := client.GetLogs(pipelineName, jobID, data, datumID, master, follow, tail)
			for iter.Next() {
				var messageStr string
				if raw {
					var err error
					messageStr, err = marshaler.MarshalToString(iter.Message())
					if err != nil {
						fmt.Fprintf(os.Stderr, "error marshalling \"%v\": %s\n", iter.Message(), err)
					}
					fmt.Println(messageStr)
				} else if iter.Message().User {
					fmt.Print(iter.Message().Message)
				} else if iter.Message().Master && master {
					fmt.Println(iter.Message().Message)
				} else if pipelineName == "" && jobID == "" {
					fmt.Println(iter.Message().Message)
				}
			}
			return iter.Err()
		}),
	}
	getLogs.Flags().StringVar(&pipelineName, "pipeline", "", "Filter the log "+
		"for lines from this pipeline (accepts pipeline name)")
	getLogs.Flags().StringVar(&jobID, "job", "", "Filter for log lines from "+
		"this job (accepts job ID)")
	getLogs.Flags().StringVar(&datumID, "datum", "", "Filter for log lines for this datum (accepts datum ID)")
	getLogs.Flags().StringVar(&commaInputs, "inputs", "", "Filter for log lines "+
		"generated while processing these files (accepts PFS paths or file hashes)")
	getLogs.Flags().BoolVar(&master, "master", false, "Return log messages from the master process (pipeline must be set).")
	getLogs.Flags().BoolVar(&raw, "raw", false, "Return log messages verbatim from server.")
	getLogs.Flags().BoolVarP(&follow, "follow", "f", false, "Follow logs as more are created.")
	getLogs.Flags().Int64VarP(&tail, "tail", "t", 0, "Lines of recent logs to display.")

	pipeline := &cobra.Command{
		Use:   "pipeline",
		Short: "Docs for pipelines.",
		Long: `Pipelines are a powerful abstraction for automating jobs.

Pipelines take a set of repos as inputs, rather than the set of commits that
jobs take. Pipelines then subscribe to commits on those repos and launches a job
to process each incoming commit.
Creating a pipeline will also create a repo of the same name.
All jobs created by a pipeline will create commits in the pipeline's repo.
`,
		Run: cmdutil.RunFixedArgs(0, func(args []string) error {
			return nil
		}),
	}

	var pushImages bool
	var registry string
	var username string
	var password string
	var pipelinePath string
	createPipeline := &cobra.Command{
		Use:   "create-pipeline -f pipeline.json",
		Short: "Create a new pipeline.",
		Long:  fmt.Sprintf("Create a new pipeline from a %s", pipelineSpec),
		Run: cmdutil.RunFixedArgs(0, func(args []string) (retErr error) {
			cfgReader, err := newPipelineManifestReader(pipelinePath)
			if err != nil {
				return err
			}
			client, err := pachdclient.NewOnUserMachine(metrics, "user")
			if err != nil {
				return fmt.Errorf("error connecting to pachd: %v", err)
			}
			for {
				request, err := cfgReader.nextCreatePipelineRequest()
				if err == io.EOF {
					break
				} else if err != nil {
					return err
				}
				if pushImages {
					pushedImage, err := pushImage(registry, username, password, request.Transform.Image)
					if err != nil {
						return err
					}
					request.Transform.Image = pushedImage
				}
				if _, err := client.PpsAPIClient.CreatePipeline(
					client.Ctx(),
					request,
				); err != nil {
					return err
				}
			}
			return nil
		}),
	}
	createPipeline.Flags().StringVarP(&pipelinePath, "file", "f", "-", "The file containing the pipeline, it can be a url or local file. - reads from stdin.")
	createPipeline.Flags().BoolVarP(&pushImages, "push-images", "p", false, "If true, push local docker images into the cluster registry.")
	createPipeline.Flags().StringVarP(&registry, "registry", "r", "docker.io", "The registry to push images to.")
	createPipeline.Flags().StringVarP(&username, "username", "u", "", "The username to push images as, defaults to your OS username.")
	createPipeline.Flags().StringVarP(&password, "password", "", "", "Your password for the registry being pushed to.")

	var reprocess bool
	updatePipeline := &cobra.Command{
		Use:   "update-pipeline -f pipeline.json",
		Short: "Update an existing Pachyderm pipeline.",
		Long:  fmt.Sprintf("Update a Pachyderm pipeline with a new %s", pipelineSpec),
		Run: cmdutil.RunFixedArgs(0, func(args []string) (retErr error) {
			cfgReader, err := newPipelineManifestReader(pipelinePath)
			if err != nil {
				return err
			}
			client, err := pachdclient.NewOnUserMachine(metrics, "user")
			if err != nil {
				return fmt.Errorf("error connecting to pachd: %v", err)
			}
			for {
				request, err := cfgReader.nextCreatePipelineRequest()
				if err == io.EOF {
					break
				} else if err != nil {
					return err
				}
				request.Update = true
				request.Reprocess = reprocess
				if pushImages {
					pushedImage, err := pushImage(registry, username, password, request.Transform.Image)
					if err != nil {
						return err
					}
					request.Transform.Image = pushedImage
				}
				if _, err := client.PpsAPIClient.CreatePipeline(
					client.Ctx(),
					request,
				); err != nil {
					return err
				}
			}
			return nil
		}),
	}
	updatePipeline.Flags().StringVarP(&pipelinePath, "file", "f", "-", "The file containing the pipeline, it can be a url or local file. - reads from stdin.")
	updatePipeline.Flags().BoolVarP(&pushImages, "push-images", "p", false, "If true, push local docker images into the cluster registry.")
	updatePipeline.Flags().StringVarP(&registry, "registry", "r", "docker.io", "The registry to push images to.")
	updatePipeline.Flags().StringVarP(&username, "username", "u", "", "The username to push images as, defaults to your OS username.")
	updatePipeline.Flags().StringVarP(&password, "password", "", "", "Your password for the registry being pushed to.")
	updatePipeline.Flags().BoolVar(&reprocess, "reprocess", false, "If true, reprocess datums that were already processed by previous version of the pipeline.")

	inspectPipeline := &cobra.Command{
		Use:   "inspect-pipeline pipeline-name",
		Short: "Return info about a pipeline.",
		Long:  "Return info about a pipeline.",
		Run: cmdutil.RunFixedArgs(1, func(args []string) error {
			client, err := pachdclient.NewOnUserMachine(metrics, "user")
			if err != nil {
				return err
			}
			pipelineInfo, err := client.InspectPipeline(args[0])
			if err != nil {
				return err
			}
			if pipelineInfo == nil {
				return fmt.Errorf("pipeline %s not found", args[0])
			}
			if raw {
				return marshaller.Marshal(os.Stdout, pipelineInfo)
			}
			return pretty.PrintDetailedPipelineInfo(pipelineInfo)
		}),
	}
	rawFlag(inspectPipeline)

	listPipeline := &cobra.Command{
		Use:   "list-pipeline",
		Short: "Return info about all pipelines.",
		Long:  "Return info about all pipelines.",
		Run: cmdutil.RunFixedArgs(0, func(args []string) error {
			client, err := pachdclient.NewOnUserMachine(metrics, "user")
			if err != nil {
				return fmt.Errorf("error connecting to pachd: %v", err)
			}
			pipelineInfos, err := client.ListPipeline()
			if err != nil {
				return err
			}
			if raw {
				for _, pipelineInfo := range pipelineInfos {
					if err := marshaller.Marshal(os.Stdout, pipelineInfo); err != nil {
						return err
					}
				}
				return nil
			}
			writer := tabwriter.NewWriter(os.Stdout, 20, 1, 3, ' ', 0)
			pretty.PrintPipelineHeader(writer)
			for _, pipelineInfo := range pipelineInfos {
				pretty.PrintPipelineInfo(writer, pipelineInfo)
			}
			return writer.Flush()
		}),
	}
	rawFlag(listPipeline)

	var all bool
	deletePipeline := &cobra.Command{
		Use:   "delete-pipeline pipeline-name",
		Short: "Delete a pipeline.",
		Long:  "Delete a pipeline.",
		Run: cmdutil.RunBoundedArgs(0, 1, func(args []string) error {
			client, err := pachdclient.NewOnUserMachine(metrics, "user")
			if err != nil {
				return err
			}
			if len(args) > 0 && all {
				return fmt.Errorf("cannot use the --all flag with an argument")
			}
			if len(args) == 0 && !all {
				return fmt.Errorf("either a pipeline name or the --all flag needs to be provided")
			}
			if all {
				_, err = client.PpsAPIClient.DeletePipeline(
					client.Ctx(),
					&ppsclient.DeletePipelineRequest{
						All: all,
					})
			} else {
				_, err = client.PpsAPIClient.DeletePipeline(
					client.Ctx(),
					&ppsclient.DeletePipelineRequest{
						Pipeline: &ppsclient.Pipeline{args[0]},
					})
			}
			if err != nil {
				return fmt.Errorf("error from delete-pipeline: %s", err)
			}
			return nil
		}),
	}
	deletePipeline.Flags().BoolVar(&all, "all", false, "delete all pipelines")

	startPipeline := &cobra.Command{
		Use:   "start-pipeline pipeline-name",
		Short: "Restart a stopped pipeline.",
		Long:  "Restart a stopped pipeline.",
		Run: cmdutil.RunFixedArgs(1, func(args []string) error {
			client, err := pachdclient.NewOnUserMachine(metrics, "user")
			if err != nil {
				return err
			}
			if err := client.StartPipeline(args[0]); err != nil {
				cmdutil.ErrorAndExit("error from StartPipeline: %s", err.Error())
			}
			return nil
		}),
	}

	stopPipeline := &cobra.Command{
		Use:   "stop-pipeline pipeline-name",
		Short: "Stop a running pipeline.",
		Long:  "Stop a running pipeline.",
		Run: cmdutil.RunFixedArgs(1, func(args []string) error {
			client, err := pachdclient.NewOnUserMachine(metrics, "user")
			if err != nil {
				return err
			}
			if err := client.StopPipeline(args[0]); err != nil {
				cmdutil.ErrorAndExit("error from StopPipeline: %s", err.Error())
			}
			return nil
		}),
	}

<<<<<<< HEAD
=======
	var specPath string
	runPipeline := &cobra.Command{
		Use:   "run-pipeline pipeline-name [-f job.json]",
		Short: "Run a pipeline once.",
		Long:  "Run a pipeline once, optionally overriding some pipeline options by providing a [pipeline spec](http://docs.pachyderm.io/en/latest/reference/pipeline_spec.html).  For example run a web scraper pipeline without any explicit input.",
		Run: cmdutil.RunFixedArgs(1, func(args []string) (retErr error) {
			client, err := pachdclient.NewOnUserMachine(metrics, "user")
			if err != nil {
				return err
			}

			request := &ppsclient.CreateJobRequest{
				Pipeline: &ppsclient.Pipeline{
					Name: args[0],
				},
			}

			var buf bytes.Buffer
			var specReader io.Reader
			if specPath == "-" {
				specReader = io.TeeReader(os.Stdin, &buf)
				fmt.Print("Reading from stdin.\n")
			} else if specPath != "" {
				specFile, err := os.Open(specPath)
				if err != nil {
					return err
				}

				defer func() {
					if err := specFile.Close(); err != nil && retErr == nil {
						retErr = err
					}
				}()

				specReader = io.TeeReader(specFile, &buf)
				decoder := json.NewDecoder(specReader)
				if err := jsonpb.UnmarshalNext(decoder, request); err != nil {
					return err
				}
			}

			job, err := client.PpsAPIClient.CreateJob(
				client.Ctx(),
				request,
			)
			if err != nil {
				return err
			}
			fmt.Println(job.ID)
			return nil
		}),
	}
	runPipeline.Flags().StringVarP(&specPath, "file", "f", "", "The file containing the run-pipeline spec, - reads from stdin.")

>>>>>>> b31dab5c
	var result []*cobra.Command
	result = append(result, job)
	result = append(result, inspectJob)
	result = append(result, listJob)
	result = append(result, deleteJob)
	result = append(result, stopJob)
	result = append(result, restartDatum)
	result = append(result, listDatum)
	result = append(result, inspectDatum)
	result = append(result, getLogs)
	result = append(result, pipeline)
	result = append(result, createPipeline)
	result = append(result, updatePipeline)
	result = append(result, inspectPipeline)
	result = append(result, listPipeline)
	result = append(result, deletePipeline)
	result = append(result, startPipeline)
	result = append(result, stopPipeline)
	return result, nil
}

// ByCreationTime is an implementation of sort.Interface which
// sorts pps job info by creation time, ascending.
type ByCreationTime []*ppsclient.JobInfo

func (arr ByCreationTime) Len() int { return len(arr) }

func (arr ByCreationTime) Swap(i, j int) { arr[i], arr[j] = arr[j], arr[i] }

func (arr ByCreationTime) Less(i, j int) bool {
	if arr[i].Started == nil || arr[j].Started == nil {
		return false
	}

	if arr[i].Started.Seconds < arr[j].Started.Seconds {
		return true
	} else if arr[i].Started.Seconds == arr[j].Started.Seconds {
		return arr[i].Started.Nanos < arr[j].Started.Nanos
	}

	return false
}

// pipelineManifestReader helps with unmarshalling pipeline configs from JSON. It's used by
// create-pipeline and update-pipeline
type pipelineManifestReader struct {
	buf     bytes.Buffer
	decoder *json.Decoder
}

func newPipelineManifestReader(path string) (result *pipelineManifestReader, retErr error) {
	result = new(pipelineManifestReader)
	var pipelineReader io.Reader
	if path == "-" {
		pipelineReader = io.TeeReader(os.Stdin, &result.buf)
		fmt.Print("Reading from stdin.\n")
	} else if url, err := url.Parse(path); err == nil && url.Scheme != "" {
		resp, err := http.Get(url.String())
		if err != nil {
			return nil, err
		}
		defer func() {
			if err := resp.Body.Close(); err != nil && retErr == nil {
				retErr = err
			}
		}()
		rawBytes, err := ioutil.ReadAll(resp.Body)
		if err != nil {
			return nil, err
		}
		pipelineReader = io.TeeReader(strings.NewReader(string(rawBytes)), &result.buf)
	} else {
		rawBytes, err := ioutil.ReadFile(path)
		if err != nil {
			return nil, err
		}

		pipelineReader = io.TeeReader(strings.NewReader(string(rawBytes)), &result.buf)
	}
	result.decoder = json.NewDecoder(pipelineReader)
	return result, nil
}

func (r *pipelineManifestReader) nextCreatePipelineRequest() (*ppsclient.CreatePipelineRequest, error) {
	var result ppsclient.CreatePipelineRequest
	if err := jsonpb.UnmarshalNext(r.decoder, &result); err != nil {
		if err == io.EOF {
			return nil, err
		}
		return nil, fmt.Errorf("malformed pipeline spec: %s", err)
	}
	return &result, nil
}

func describeSyntaxError(originalErr error, parsedBuffer bytes.Buffer) error {

	sErr, ok := originalErr.(*json.SyntaxError)
	if !ok {
		return originalErr
	}

	buffer := make([]byte, sErr.Offset)
	parsedBuffer.Read(buffer)

	lineOffset := strings.LastIndex(string(buffer[:len(buffer)-1]), "\n")
	if lineOffset == -1 {
		lineOffset = 0
	}

	lines := strings.Split(string(buffer[:len(buffer)-1]), "\n")
	lineNumber := len(lines)

	descriptiveErrorString := fmt.Sprintf("Syntax Error on line %v:\n%v\n%v^\n%v\n",
		lineNumber,
		string(buffer[lineOffset:]),
		strings.Repeat(" ", int(sErr.Offset)-2-lineOffset),
		originalErr,
	)

	return errors.New(descriptiveErrorString)
}

// pushImage pushes an image as registry/user/image. Registry and user can be
// left empty.
func pushImage(registry string, username string, password string, image string) (string, error) {
	client, err := docker.NewClientFromEnv()
	if err != nil {
		return "", err
	}
	repo, _ := docker.ParseRepositoryTag(image)
	components := strings.Split(repo, "/")
	name := components[len(components)-1]
	if username == "" {
		user, err := user.Current()
		if err != nil {
			return "", err
		}
		username = user.Username
	}
	pushRepo := fmt.Sprintf("%s/%s/%s", registry, username, name)
	pushTag := uuid.NewWithoutDashes()
	if err := client.TagImage(image, docker.TagImageOptions{
		Repo:    pushRepo,
		Tag:     pushTag,
		Context: context.Background(),
	}); err != nil {
		return "", err
	}
	var authConfig docker.AuthConfiguration
	if password != "" {
		authConfig = docker.AuthConfiguration{ServerAddress: registry}
		authConfig.Username = username
		authConfig.Password = password
	} else {
		authConfigs, err := docker.NewAuthConfigurationsFromDockerCfg()
		if err != nil {
			return "", fmt.Errorf("error parsing auth: %s, try running `docker login`", err.Error())
		}
		for _, _authConfig := range authConfigs.Configs {
			serverAddress := _authConfig.ServerAddress
			if strings.Contains(serverAddress, registry) {
				authConfig = _authConfig
				break
			}
		}
	}
	fmt.Printf("Pushing %s:%s, this may take a while.\n", pushRepo, pushTag)
	if err := client.PushImage(
		docker.PushImageOptions{
			Name: pushRepo,
			Tag:  pushTag,
		},
		authConfig,
	); err != nil {
		return "", err
	}
	return fmt.Sprintf("%s:%s", pushRepo, pushTag), nil
}<|MERGE_RESOLUTION|>--- conflicted
+++ resolved
@@ -596,63 +596,6 @@
 		}),
 	}
 
-<<<<<<< HEAD
-=======
-	var specPath string
-	runPipeline := &cobra.Command{
-		Use:   "run-pipeline pipeline-name [-f job.json]",
-		Short: "Run a pipeline once.",
-		Long:  "Run a pipeline once, optionally overriding some pipeline options by providing a [pipeline spec](http://docs.pachyderm.io/en/latest/reference/pipeline_spec.html).  For example run a web scraper pipeline without any explicit input.",
-		Run: cmdutil.RunFixedArgs(1, func(args []string) (retErr error) {
-			client, err := pachdclient.NewOnUserMachine(metrics, "user")
-			if err != nil {
-				return err
-			}
-
-			request := &ppsclient.CreateJobRequest{
-				Pipeline: &ppsclient.Pipeline{
-					Name: args[0],
-				},
-			}
-
-			var buf bytes.Buffer
-			var specReader io.Reader
-			if specPath == "-" {
-				specReader = io.TeeReader(os.Stdin, &buf)
-				fmt.Print("Reading from stdin.\n")
-			} else if specPath != "" {
-				specFile, err := os.Open(specPath)
-				if err != nil {
-					return err
-				}
-
-				defer func() {
-					if err := specFile.Close(); err != nil && retErr == nil {
-						retErr = err
-					}
-				}()
-
-				specReader = io.TeeReader(specFile, &buf)
-				decoder := json.NewDecoder(specReader)
-				if err := jsonpb.UnmarshalNext(decoder, request); err != nil {
-					return err
-				}
-			}
-
-			job, err := client.PpsAPIClient.CreateJob(
-				client.Ctx(),
-				request,
-			)
-			if err != nil {
-				return err
-			}
-			fmt.Println(job.ID)
-			return nil
-		}),
-	}
-	runPipeline.Flags().StringVarP(&specPath, "file", "f", "", "The file containing the run-pipeline spec, - reads from stdin.")
-
->>>>>>> b31dab5c
 	var result []*cobra.Command
 	result = append(result, job)
 	result = append(result, inspectJob)
