package server

import (
	"bytes"
	"fmt"
	"io/ioutil"
	"os"
	"path/filepath"
	"strings"
	"sync"
	"sync/atomic"
	"testing"

	"google.golang.org/grpc"

	"github.com/pachyderm/pachyderm/src/common"
	"github.com/pachyderm/pachyderm/src/pfs"
<<<<<<< HEAD
	"github.com/pachyderm/pachyderm/src/pkg/discovery"
=======
>>>>>>> 1bf739f0
	"github.com/pachyderm/pachyderm/src/pfs/drive"
	"github.com/pachyderm/pachyderm/src/pfs/fuse"
	"github.com/pachyderm/pachyderm/src/pfs/pfsutil"
	"github.com/pachyderm/pachyderm/src/pfs/route"
	"github.com/pachyderm/pachyderm/src/pkg/btrfs"
<<<<<<< HEAD
=======
	"github.com/pachyderm/pachyderm/src/pkg/discovery"
>>>>>>> 1bf739f0
	"github.com/pachyderm/pachyderm/src/pkg/grpctest"
	"github.com/pachyderm/pachyderm/src/pkg/grpcutil"
	"github.com/stretchr/testify/require"
)

const (
	// TODO(pedge): large numbers of shards takes forever because
	// we are doing tons of btrfs operations on init, is there anything
	// we can do about that?
	testShardsPerServer = 8
	testNumServers      = 8
	testSize            = 1000
)

var (
	counter int32
)

func init() {
	common.ForceLogColors()
}

func TestBtrfsFFI(t *testing.T) {
	t.Parallel()
	driver := drive.NewBtrfsDriver(getBtrfsRootDir(t), btrfs.NewFFIAPI())
	runTest(t, driver, testSimple)
}

func TestBtrfsExec(t *testing.T) {
	t.Skip()
	t.Parallel()
	driver := drive.NewBtrfsDriver(getBtrfsRootDir(t), btrfs.NewExecAPI())
	runTest(t, driver, testSimple)
}

func TestFuseMount(t *testing.T) {
	t.Parallel()
	driver := drive.NewBtrfsDriver(getBtrfsRootDir(t), btrfs.NewFFIAPI())
	runTest(t, driver, testMount)
}

func BenchmarkFuse(b *testing.B) {
	driver := drive.NewBtrfsDriver(getBtrfsRootDir(b), btrfs.NewFFIAPI())
	runBench(b, driver, benchFile)
}

func getBtrfsRootDir(tb testing.TB) string {
	// TODO(pedge)
	rootDir := os.Getenv("PFS_BTRFS_ROOT")
	if rootDir == "" {
		tb.Fatal("PFS_BTRFS_ROOT not set")
	}
	return rootDir
}

func testGetVersion(t *testing.T, apiClient pfs.ApiClient) {
	getVersionResponse, err := pfsutil.GetVersion(apiClient)
	require.NoError(t, err)
	require.Equal(t, common.VersionString(), pfs.VersionString(getVersionResponse.Version))
}

func testSimple(t *testing.T, apiClient pfs.ApiClient) {
	repositoryName := testRepositoryName()

	err := pfsutil.InitRepository(apiClient, repositoryName)
	require.NoError(t, err)

	getCommitInfoResponse, err := pfsutil.GetCommitInfo(apiClient, repositoryName, "scratch")
	require.NoError(t, err)
	require.NotNil(t, getCommitInfoResponse)
	require.Equal(t, "scratch", getCommitInfoResponse.CommitInfo.Commit.Id)
	require.Equal(t, pfs.CommitType_COMMIT_TYPE_READ, getCommitInfoResponse.CommitInfo.CommitType)
	require.Nil(t, getCommitInfoResponse.CommitInfo.ParentCommit)

	branchResponse, err := pfsutil.Branch(apiClient, repositoryName, "scratch")
	require.NoError(t, err)
	require.NotNil(t, branchResponse)
	newCommitID := branchResponse.Commit.Id

	getCommitInfoResponse, err = pfsutil.GetCommitInfo(apiClient, repositoryName, newCommitID)
	require.NoError(t, err)
	require.NotNil(t, getCommitInfoResponse)
	require.Equal(t, newCommitID, getCommitInfoResponse.CommitInfo.Commit.Id)
	require.Equal(t, pfs.CommitType_COMMIT_TYPE_WRITE, getCommitInfoResponse.CommitInfo.CommitType)
	require.Equal(t, "scratch", getCommitInfoResponse.CommitInfo.ParentCommit.Id)

	err = pfsutil.MakeDirectory(apiClient, repositoryName, newCommitID, "a/b")
	require.NoError(t, err)
	err = pfsutil.MakeDirectory(apiClient, repositoryName, newCommitID, "a/c")
	require.NoError(t, err)

	var wg sync.WaitGroup
	for i := 0; i < testSize; i++ {
		i := i
		wg.Add(1)
		go func() {
			defer wg.Done()
			_, iErr := pfsutil.PutFile(apiClient, repositoryName, newCommitID,
				fmt.Sprintf("a/b/file%d", i), 0, strings.NewReader(fmt.Sprintf("hello%d", i)))
			require.NoError(t, iErr)
			_, iErr = pfsutil.PutFile(apiClient, repositoryName, newCommitID,
				fmt.Sprintf("a/c/file%d", i), 0, strings.NewReader(fmt.Sprintf("hello%d", i)))
			require.NoError(t, iErr)
		}()
	}
	wg.Wait()

	err = pfsutil.Commit(apiClient, repositoryName, newCommitID)
	require.NoError(t, err)

	getCommitInfoResponse, err = pfsutil.GetCommitInfo(apiClient, repositoryName, newCommitID)
	require.NoError(t, err)
	require.NotNil(t, getCommitInfoResponse)
	require.Equal(t, newCommitID, getCommitInfoResponse.CommitInfo.Commit.Id)
	require.Equal(t, pfs.CommitType_COMMIT_TYPE_READ, getCommitInfoResponse.CommitInfo.CommitType)
	require.Equal(t, "scratch", getCommitInfoResponse.CommitInfo.ParentCommit.Id)

	wg = sync.WaitGroup{}
	for i := 0; i < testSize; i++ {
		i := i
		wg.Add(1)
		go func() {
			defer wg.Done()
			buffer := bytes.NewBuffer(nil)
			iErr := pfsutil.GetFile(apiClient, repositoryName, newCommitID,
				fmt.Sprintf("a/b/file%d", i), 0, pfsutil.GetAll, buffer)
			require.NoError(t, iErr)
			require.Equal(t, fmt.Sprintf("hello%d", i), buffer.String())
			buffer = bytes.NewBuffer(nil)
			iErr = pfsutil.GetFile(apiClient, repositoryName, newCommitID,
				fmt.Sprintf("a/c/file%d", i), 0, pfsutil.GetAll, buffer)
			require.NoError(t, iErr)
			require.Equal(t, fmt.Sprintf("hello%d", i), buffer.String())
		}()
	}
	wg.Wait()

	listFilesResponse, err := pfsutil.ListFiles(apiClient, repositoryName, newCommitID, "a/b", 0, 1)
	require.NoError(t, err)
	require.Equal(t, testSize, len(listFilesResponse.FileInfo))
	listFilesResponse, err = pfsutil.ListFiles(apiClient, repositoryName, newCommitID, "a/c", 0, 1)
	require.NoError(t, err)
	require.Equal(t, testSize, len(listFilesResponse.FileInfo))

	var fileInfos [7][]*pfs.FileInfo
	wg = sync.WaitGroup{}
	for i := 0; i < 7; i++ {
		i := i
		wg.Add(1)
		go func() {
			defer wg.Done()
			listFilesResponse, iErr := pfsutil.ListFiles(apiClient, repositoryName, newCommitID, "a/b", uint64(i), 7)
			require.NoError(t, iErr)
			fileInfos[i] = listFilesResponse.FileInfo
		}()
	}
	wg.Wait()
	count := 0
	for i := 0; i < 7; i++ {
		count += len(fileInfos[i])
	}
	require.Equal(t, testSize, count)
}

func testMount(t *testing.T, apiClient pfs.ApiClient) {
	repositoryName := testRepositoryName()

	err := pfsutil.InitRepository(apiClient, repositoryName)
	require.NoError(t, err)

	directory := "/compile/testMount"
	mounter := fuse.NewMounter()
	go func() {
		err = mounter.Mount(apiClient, repositoryName, directory, 0, 1)
		require.NoError(t, err)
	}()
	mounter.Ready()

	_, err = os.Stat(filepath.Join(directory, "scratch"))
	require.NoError(t, err)

	branchResponse, err := pfsutil.Branch(apiClient, repositoryName, "scratch")
	require.NoError(t, err)
	require.NotNil(t, branchResponse)
	newCommitID := branchResponse.Commit.Id

	_, err = os.Stat(filepath.Join(directory, newCommitID))
	require.NoError(t, err)

	err = ioutil.WriteFile(filepath.Join(directory, newCommitID, "foo"), []byte("foo"), 0666)
	require.NoError(t, err)

	_, err = pfsutil.PutFile(apiClient, repositoryName, newCommitID, "bar", 0, strings.NewReader("bar"))
	require.NoError(t, err)

	bigValue := make([]byte, 1024*1024)
	for i := 0; i < 1024*1024; i++ {
		bigValue[i] = 'a'
	}

	err = ioutil.WriteFile(filepath.Join(directory, newCommitID, "big1"), bigValue, 0666)
	require.NoError(t, err)

	_, err = pfsutil.PutFile(apiClient, repositoryName, newCommitID, "big2", 0, bytes.NewReader(bigValue))
	require.NoError(t, err)

	err = pfsutil.Commit(apiClient, repositoryName, newCommitID)
	require.NoError(t, err)

	fInfo, err := os.Stat(filepath.Join(directory, newCommitID, "foo"))
	require.NoError(t, err)
	require.Equal(t, int64(3), fInfo.Size())

	data, err := ioutil.ReadFile(filepath.Join(directory, newCommitID, "foo"))
	require.NoError(t, err)
	require.Equal(t, "foo", string(data))

	data, err = ioutil.ReadFile(filepath.Join(directory, newCommitID, "bar"))
	require.NoError(t, err)
	require.Equal(t, "bar", string(data))

	data, err = ioutil.ReadFile(filepath.Join(directory, newCommitID, "big1"))
	require.NoError(t, err)
	require.Equal(t, bigValue, data)

	data, err = ioutil.ReadFile(filepath.Join(directory, newCommitID, "big2"))
	require.NoError(t, err)
	require.Equal(t, bigValue, data)
}

func benchFile(b *testing.B, apiClient pfs.ApiClient) {
	repositoryName := testRepositoryName()

	if err := pfsutil.InitRepository(apiClient, repositoryName); err != nil {
		b.Error(err)
	}

	directory := "/compile/benchFile"
	mounter := fuse.NewMounter()
	go func() {
		if err := mounter.Mount(apiClient, repositoryName, directory, 0, 1); err != nil {
			b.Error(err)
		}
	}()
	mounter.Ready()

	defer func() {
		if err := mounter.Unmount(directory); err != nil {
			b.Error(err)
		}
	}()

	bigValue := make([]byte, 1024*1024)
	for i := 0; i < 1024*1024; i++ {
		bigValue[i] = 'a'
	}

	b.ResetTimer()
	for i := 0; i < b.N; i++ {
		branchResponse, err := pfsutil.Branch(apiClient, repositoryName, "scratch")
		if err != nil {
			b.Error(err)
		}
		if branchResponse == nil {
			b.Error("nil branch")
		}
		newCommitID := branchResponse.Commit.Id
		var wg sync.WaitGroup
		for j := 0; j < 1024; j++ {
			wg.Add(1)
			go func(j int) {
				defer wg.Done()
				if err = ioutil.WriteFile(filepath.Join(directory, newCommitID, fmt.Sprintf("big%d", j)), bigValue, 0666); err != nil {
					b.Error(err)
				}
			}(j)
		}
		wg.Wait()
		if err := pfsutil.Commit(apiClient, repositoryName, newCommitID); err != nil {
			b.Error(err)
		}
	}
}

func testRepositoryName() string {
	// TODO could be nice to add callee to this string to make it easy to
	// recover results for debugging
	return fmt.Sprintf("test-%d", atomic.AddInt32(&counter, 1))
}

func registerFunc(driver drive.Driver, servers map[string]*grpc.Server) {
	discoveryClient := discovery.NewMockClient()
	i := 0
	addresses := make([]string, testNumServers)
	for address := range servers {
		shards := make([]string, testShardsPerServer)
		for j := 0; j < testShardsPerServer; j++ {
			shards[j] = fmt.Sprintf("%d", (i*testShardsPerServer)+j)
		}
		_ = discoveryClient.Set(address+"-master", strings.Join(shards, ","), 0)
		addresses[i] = address
		i++
	}
	_ = discoveryClient.Set("all-addresses", strings.Join(addresses, ","), 0)
	for address, server := range servers {
		combinedAPIServer := NewCombinedAPIServer(
			route.NewSharder(
				testShardsPerServer*testNumServers,
			),
			route.NewRouter(
				route.NewDiscoveryAddresser(
					discoveryClient,
				),
				grpcutil.NewDialer(),
				address,
			),
			driver,
		)
		pfs.RegisterApiServer(server, combinedAPIServer)
		pfs.RegisterInternalApiServer(server, combinedAPIServer)
	}
}

func runTest(
	t *testing.T,
	driver drive.Driver,
	f func(t *testing.T, apiClient pfs.ApiClient),
) {
	grpctest.Run(
		t,
		testNumServers,
		func(servers map[string]*grpc.Server) {
<<<<<<< HEAD
			discoveryClient := discovery.NewMockClient()
			i := 0
			addresses := make([]string, testNumServers)
			for address := range servers {
				shards := make([]string, testShardsPerServer)
				for j := 0; j < testShardsPerServer; j++ {
					shards[j] = fmt.Sprintf("%d", (i*testShardsPerServer)+j)
				}
				_ = discoveryClient.Set(address+"-master", strings.Join(shards, ","), 0)
				addresses[i] = address
				i++
			}
			_ = discoveryClient.Set("all-addresses", strings.Join(addresses, ","), 0)
			for address, server := range servers {
				combinedAPIServer := NewCombinedAPIServer(
					route.NewSharder(
						testShardsPerServer*testNumServers,
					),
					route.NewRouter(
						route.NewDiscoveryAddresser(
							discoveryClient,
						),
						grpcutil.NewDialer(),
						address,
					),
					driver,
				)
				pfs.RegisterApiServer(server, combinedAPIServer)
				pfs.RegisterInternalApiServer(server, combinedAPIServer)
			}
=======
			registerFunc(driver, servers)
>>>>>>> 1bf739f0
		},
		func(t *testing.T, clientConns map[string]*grpc.ClientConn) {
			var clientConn *grpc.ClientConn
			for _, c := range clientConns {
				clientConn = c
				break
			}
			f(
				t,
				pfs.NewApiClient(
					clientConn,
				),
			)
		},
	)
}

func runBench(
	b *testing.B,
	driver drive.Driver,
	f func(b *testing.B, apiClient pfs.ApiClient),
) {
	grpctest.RunB(
		b,
		testNumServers,
		func(servers map[string]*grpc.Server) {
			registerFunc(driver, servers)
		},
		func(b *testing.B, clientConns map[string]*grpc.ClientConn) {
			var clientConn *grpc.ClientConn
			for _, c := range clientConns {
				clientConn = c
				break
			}
			f(
				b,
				pfs.NewApiClient(
					clientConn,
				),
			)
		},
	)
}<|MERGE_RESOLUTION|>--- conflicted
+++ resolved
@@ -15,19 +15,12 @@
 
 	"github.com/pachyderm/pachyderm/src/common"
 	"github.com/pachyderm/pachyderm/src/pfs"
-<<<<<<< HEAD
-	"github.com/pachyderm/pachyderm/src/pkg/discovery"
-=======
->>>>>>> 1bf739f0
 	"github.com/pachyderm/pachyderm/src/pfs/drive"
 	"github.com/pachyderm/pachyderm/src/pfs/fuse"
 	"github.com/pachyderm/pachyderm/src/pfs/pfsutil"
 	"github.com/pachyderm/pachyderm/src/pfs/route"
 	"github.com/pachyderm/pachyderm/src/pkg/btrfs"
-<<<<<<< HEAD
-=======
 	"github.com/pachyderm/pachyderm/src/pkg/discovery"
->>>>>>> 1bf739f0
 	"github.com/pachyderm/pachyderm/src/pkg/grpctest"
 	"github.com/pachyderm/pachyderm/src/pkg/grpcutil"
 	"github.com/stretchr/testify/require"
@@ -360,40 +353,7 @@
 		t,
 		testNumServers,
 		func(servers map[string]*grpc.Server) {
-<<<<<<< HEAD
-			discoveryClient := discovery.NewMockClient()
-			i := 0
-			addresses := make([]string, testNumServers)
-			for address := range servers {
-				shards := make([]string, testShardsPerServer)
-				for j := 0; j < testShardsPerServer; j++ {
-					shards[j] = fmt.Sprintf("%d", (i*testShardsPerServer)+j)
-				}
-				_ = discoveryClient.Set(address+"-master", strings.Join(shards, ","), 0)
-				addresses[i] = address
-				i++
-			}
-			_ = discoveryClient.Set("all-addresses", strings.Join(addresses, ","), 0)
-			for address, server := range servers {
-				combinedAPIServer := NewCombinedAPIServer(
-					route.NewSharder(
-						testShardsPerServer*testNumServers,
-					),
-					route.NewRouter(
-						route.NewDiscoveryAddresser(
-							discoveryClient,
-						),
-						grpcutil.NewDialer(),
-						address,
-					),
-					driver,
-				)
-				pfs.RegisterApiServer(server, combinedAPIServer)
-				pfs.RegisterInternalApiServer(server, combinedAPIServer)
-			}
-=======
 			registerFunc(driver, servers)
->>>>>>> 1bf739f0
 		},
 		func(t *testing.T, clientConns map[string]*grpc.ClientConn) {
 			var clientConn *grpc.ClientConn
